--- conflicted
+++ resolved
@@ -3,7 +3,6 @@
 
 Added
 ^^^^^
-<<<<<<< HEAD
 * `@senwu`_: Refactor `Featurization` to support user defined customized feature
     extractors and rename existing feature extractors' name to match the paper.
 
@@ -32,9 +31,8 @@
         from fonduer.features import Featurizer
 
         featurizer = Featurizer(session, [PartTemp])
-=======
+
 * `@HiromuHota`_: Add page argument to get_pdf_dim in case pages have different dimensions.
->>>>>>> e95c7c35
 
 Fixed
 ^^^^^
