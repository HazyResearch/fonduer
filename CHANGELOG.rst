Unreleased_
-----------

Added
^^^^^
* `@senwu`_: Refactor `Featurization` to support user defined customized feature
  extractors and rename existing feature extractors' name to match the paper.

.. note::

    Rather than using a fixed multimodal feature library along, we have added an
    interface for users to provide customized feature extractors. Please see our
    full documentation for details.

    .. code:: python

        from fonduer.features import Featurizer, FeatureExtractor

        # Example feature extractor
        def feat_ext(candidates):
            for candidate in candidates:
                yield candidate.id, f"{candidate.id}", 1

        feature_extractors=FeatureExtractor(customize_feature_funcs=[feat_ext])
        featurizer = Featurizer(session, [PartTemp], feature_extractors=feature_extractors)

    Rather than:

    .. code:: python

        from fonduer.features import Featurizer

        featurizer = Featurizer(session, [PartTemp])

* `@HiromuHota`_: Add page argument to get_pdf_dim in case pages have different dimensions.
* `@HiromuHota`_: Add Labeler#upsert_keys.
* `@HiromuHota`_: Add `vizlink` as an argument to `Parser` to be able to plug a custom visual linker.
  Unless otherwise specified, `VisualLinker` will be used by default.

.. note::

    Example usage:

    .. code:: python

        from fonduer.parser.visual_linker import VisualLinker
        class CustomVisualLinker(VisualLinker):
            def __init__(self):
                """Your code"""

            def link(self, document_name: str, sentences: Iterable[Sentence], pdf_path: str) -> Iterable[Sentence]:
                """Your code"""

            def is_linkable(self, filename: str) -> bool:
                """Your code"""

        from fonduer.parser import Parser
        parser = Parser(session, vizlink=CustomVisualLinker())

* `@HiromuHota`_: Add `LingualParser`, which any lingual parser like `Spacy` should inherit from,
  and add `lingual_parser` as an argument to `Parser` to be able to plug a custom lingual parser.
* `@HiromuHota`_: Annotate types to some of the classes incl. preprocesssors and parser/models.
* `@HiromuHota`_: Add table argument to ``Labeler.apply``, which can now be used to annotate gold labels.

.. note::

    Example usage:

    .. code:: python

        # Define a LF for gold labels
        def gold(c: Candidate) -> int:
            if some condition:
                return TRUE
            else:
                return FALSE

        labeler = Labeler(session, [PartTemp, PartVolt])
        # Annotate gold labels
        labeler.apply(docs=docs, lfs=[[gold], [gold]], table=GoldLabel, train=True)
        # A label matrix can be obtained using the name of annotator, "gold" in this case
        L_train_gold = labeler.get_gold_labels(train_cands, annotator="gold")
        # Annotate (noisy) labels
        labeler.apply(split=0, lfs=[[LF1, LF2, LF3], [LF4, LF5]], train=True)

    Note that the method name, "gold" in this example, is referred to as annotator.

Changed
^^^^^^^
* `@HiromuHota`_: Load a spaCy model if possible during `Spacy#__init__`.
* `@HiromuHota`_: Rename Spacy to SpacyParser.
* `@HiromuHota`_: Rename SimpleTokenizer into SimpleParser and let it inherit LingualParser.
* `@HiromuHota`_: Move all ligual parsers into lingual_parser folder.
* `@HiromuHota`_: Make load_lang_model private as a model is internally loaded during init.
* `@HiromuHota`_: Add a unit test for ``Parser`` with tabular=False.
  (`#261 <https://github.com/HazyResearch/fonduer/pull/261>`_)
* `@HiromuHota`_: Now ``longest_match_only`` of ``Union``, ``Intersect``, and ``Inverse`` override that of child matchers.
* `@HiromuHota`_: Use the official name "beautifulsoup4" instead of an alias "bs4".
  (`#306 <https://github.com/HazyResearch/fonduer/issues/306>`_)
* `@HiromuHota`_: Pin PyTorch on 1.1.0 to align with Snorkel of 0.9.X.
<<<<<<< HEAD
* `@HiromuHota`_: Change ABSTAIN to -1 to be compatible with Snorkel of 0.9.X.
  Accordingly, user-defined labels should now be 0-indexed (used to 1-indexed).
  (`#310 <https://github.com/HazyResearch/fonduer/issues/310>`_)
  (`#320 <https://github.com/HazyResearch/fonduer/pull/320>`_)
=======
* `@HiromuHota`_: Depend on psycopg2 instead of psycopg2-binary as the latter is not recommended for production.
>>>>>>> 0eaea5e9

Removed
^^^^^^^

* `@HiromuHota`_: Remove __repr__ from each mixin class as the referenced attributes are not available.
* `@HiromuHota`_: Remove the dependency on nltk, but ``PorterStemmer()`` can still be used,
  if it is provided as ``DictionaryMatch(stemmer=PorterStemmer())``.
* `@HiromuHota`_: Remove ``_NgramMatcher`` and ``_FigureMatcher`` as they are no longer needed.
* `@HiromuHota`_: Remove the dependency on Pandas and visual_linker._display_links.

Fixed
^^^^^
* `@senwu`_: Fix legacy code bug in ``SymbolTable``.
* `@HiromuHota`_: Fix the type of max_docs.
* `@HiromuHota`_: Associate sentence with section and paragraph no matter what tabular is.
  (`#261 <https://github.com/HazyResearch/fonduer/pull/261>`_)
* `@HiromuHota`_: Add a safeguard that prevents from accessing Meta.engine before it is assigned.
  Also this change allows creating a mention/candidate subclass even before Meta is initialized.
* `@HiromuHota`_: Create an Engine and open a connection in each child process.
  (`#323 <https://github.com/HazyResearch/fonduer/issues/323>`_)
* `@HiromuHota`_: Fix ``featurizer.apply(docs=train_docs)`` fails on clearing.
  (`#250 <https://github.com/HazyResearch/fonduer/issues/250>`_)
* `@HiromuHota`_: Correct abs_char_offsets to make it absolute.
  (`#332 <https://github.com/HazyResearch/fonduer/issues/332>`_)
* `@HiromuHota`_: Fix deadlock error during Labeler.apply and Featurizer.apply.
  (`#328 <https://github.com/HazyResearch/fonduer/issues/328>`_)
* `@HiromuHota`_: Avoid networkx 2.4 so that snorkel-metal does not use the removed API.
* `@HiromuHota`_: Fix the issue that Labeler.apply with docs instead of split fails.
  (`#340 <https://github.com/HazyResearch/fonduer/pull/340>`_)
* `@HiromuHota`_: Make mention/candidate_subclasses and their objects picklable.

0.7.0_ - 2019-06-12
-------------------

Added
^^^^^
* `@HiromuHota`_: Add notes about the current implementation of data models.
* `@HiromuHota`_: Add Featurizer#upsert_keys.
* `@HiromuHota`_: Update the doc for OS X about an external dependency on libomp.
* `@HiromuHota`_: Add test_classifier.py to unit test Classifier and its subclasses.
* `@senwu`_: Add test_simple_tokenizer.py to unit test simple_tokenizer.
* `@HiromuHota`_: Add test_spacy_parser.py to unit test spacy_parser.

Changed
^^^^^^^
* `@HiromuHota`_: Assign a section for mention spaces.
* `@HiromuHota`_: Incorporate entity_confusion_matrix as a first-class citizen and
  rename it to confusion_matrix because it can be used both entity-level
  and mention-level.
* `@HiromuHota`_: Separate Spacy#_split_sentences_by_char_limit to test itself.
* `@HiromuHota`_: Refactor the custom sentence_boundary_detector for readability
  and efficiency.
* `@HiromuHota`_: Remove a redundant argument, document, from Spacy#split_sentences.
* `@HiromuHota`_: Refactor TokenPreservingTokenizer for readability.

Removed
^^^^^^^
* `@HiromuHota`_: Remove ``data_model_utils.tabular.same_document``, which
  always returns True because a candidate can only have mentions from the same
  document under the current implemention of ``CandidateExtractorUDF``.

Fixed
^^^^^
* `@senwu`_: Fix the doc about the PostgreSQL version requirement.

0.6.2_ - 2019-04-01
-------------------

Fixed
^^^^^
* `@lukehsiao`_: Fix Meta initialization bug which would configure logging
  upon import rather than allowing the user to configure logging themselves.

0.6.1_ - 2019-03-29
-------------------

Added
^^^^^
* `@senwu`_: update the spacy version to v2.1.x.
* `@lukehsiao`_: provide ``fonduer.init_logging()`` as a way to configure
  logging to a temp directory by default.

.. note::

    Although you can still configure ``logging`` manually, with this change
    we also provide a function for initializing logging. For example, you
    can call:

    .. code:: python

        import logging
        import fonduer

        # Optionally configure logging
        fonduer.init_logging(
          log_dir="log_folder",
          format="[%(asctime)s][%(levelname)s] %(name)s:%(lineno)s - %(message)s",
          level=logging.INFO
        )

        session = fonduer.Meta.init(conn_string).Session()

    which will create logs within the ``log_folder`` directory. If logging is
    not explicitly initialized, we will provide a default configuration which
    will store logs in a temporary directory.

Changed
^^^^^^^
* `@senwu`_: Update the whole logging strategy.

.. note::
    For the whole logging strategy:

    With this change, the running log is stored ``fonduer.log`` in the
    ``{fonduer.Meta.log_path}/{datetime}`` folder. User can specify it
    using ``fonduer.init_logging()``. It also contains the learning logs init.

    For learning logging strategy:

    Previously, the model checkpoints are stored in the user provided folder
    by ``save_dir`` and the name for checkpoint is
    ``{model_name}.mdl.ckpt.{global_step}``.

    With this change, the model is saved in the subfolder of the same folder
    ``fonduer.Meta.log_path`` with log file file. Each learning run creates a
    subfolder under name ``{datetime}_{model_name}`` with all model checkpoints
    and tensorboard log file init. To use the tensorboard to check the learning
    curve, run ``tensorboard --logdir LOG_FOLDER``.

Fixed
^^^^^
* `@senwu`_: Change the exception condition to make sure parser run end to end.
* `@lukehsiao`_: Fix parser error when text was located in the ``tail`` of an
  LXML table node..
* `@HiromuHota`_: Store lemmas and pos_tags in case they are returned from a
  tokenizer.
* `@HiromuHota`_: Use unidic instead of ipadic for Japanese.
  (`#231 <https://github.com/HazyResearch/fonduer/issues/231>`_)
* `@senwu`_: Use mecab-python3 version 0.7 for Japanese tokenization since
  spaCy only support version 0.7.
* `@HiromuHota`_: Use black 18.9b0 or higher to be consistent with isort.
  (`#225 <https://github.com/HazyResearch/fonduer/issues/225>`_)
* `@HiromuHota`_: Workaround no longer required for Japanese as of spaCy v2.1.0.
  (`#224 <https://github.com/HazyResearch/fonduer/pull/224>`_)
* `@senwu`_: Update the metal version.
* `@senwu`_: Expose the ``b`` and ``pos_label`` in training.
* `@senwu`_: Fix the issue that pdfinfo causes parsing error when it contains
  more than one ``Page``.

0.6.0_ - 2019-02-17
-------------------

Changed
^^^^^^^
* `@lukehsiao`_: improved performance of ``data_model_utils`` through caching
  and simplifying the underlying queries.
  (`#212 <https://github.com/HazyResearch/fonduer/pull/212>`_,
  `#215 <https://github.com/HazyResearch/fonduer/pull/215>`_)
* `@senwu`_: upgrade to PyTorch v1.0.0.
  (`#209 <https://github.com/HazyResearch/fonduer/pull/209>`_)

Removed
^^^^^^^
* `@lukehsiao`_: Removed the redundant ``get_gold_labels`` function.

.. note::

    Rather than calling get_gold_labels directly, call it from the Labeler:

    .. code:: python

        from fonduer.supervision import Labeler
        labeler = Labeler(session, [relations])
        L_gold_train = labeler.get_gold_labels(train_cands, annotator='gold')

    Rather than:

    .. code:: python

        from fonduer.supervision import Labeler, get_gold_labels
        labeler = Labeler(session, [relations])
        L_gold_train = get_gold_labels(session, train_cands, annotator_name='gold')

Fixed
^^^^^
* `@senwu`_: Improve type checking in featurization.
* `@lukehsiao`_: Fixed sentence.sentence_num bug in get_neighbor_sentence_ngrams.
* `@lukehsiao`_: Add session synchronization to sqlalchemy delete queries.
  (`#214 <https://github.com/HazyResearch/fonduer/pull/214>`_)
* `@lukehsiao`_: Update PyYAML dependency to patch CVE-2017-18342.
  (`#205 <https://github.com/HazyResearch/fonduer/pull/205>`_)
* `@KenSugimoto`_: Fix max/min in ``visualizer.get_box``

0.5.0_ - 2019-01-01
-------------------

Added
^^^^^
* `@senwu`_: Support CSV, TSV, Text input data format.
  For CSV format, ``CSVDocPreprocessor`` treats each line in the input file as
  a document. It assumes that each column is one section and content in each
  column as one paragraph as default. However, if the column is complex, an
  advanced parser may be used by specifying ``parser_rule`` parameter in a dict
  format where key is the column index and value is the specific parser.

.. note::

    In Fonduer v0.5.0, you can use ``CSVDocPreprocessor``:

    .. code:: python

        from fonduer.parser import Parser
        from fonduer.parser.preprocessors import CSVDocPreprocessor
        from fonduer.utils.utils_parser import column_constructor

        max_docs = 10

        # Define specific parser for the third column (index 2), which takes ``text``,
        # ``name=None``, ``type="text"``, and ``delim=None`` as input and generate
        # ``(content type, content name, content)`` for ``build_node``
        # in ``fonduer.utils.utils_parser``.
        parser_rule = {
            2: partial(column_constructor, type="figure"),
        }

        doc_preprocessor = CSVDocPreprocessor(
            PATH_TO_DOCS, max_docs=max_docs, header=True, parser_rule=parser_rule
        )

        corpus_parser = Parser(session, structural=True, lingual=True, visual=False)
        corpus_parser.apply(doc_preprocessor, parallelism=PARALLEL)

        all_docs = corpus_parser.get_documents()

  For TSV format, ``TSVDocPreprocessor`` assumes each line in input file as a
  document which should follow (doc_name <tab> doc_text) format.

  For Text format, ``TextDocPreprocessor`` assumes one document per file.

Changed
^^^^^^^
* `@senwu`_: Reorganize ``learning`` module to use pytorch dataloader, include
  ``MultiModalDataset`` to better handle multimodal information, and simplify
  the code
* `@senwu`_: Remove ``batch_size`` input argument from ``_calc_logits``,
  ``marginals``, ``predict``, and ``score`` in ``Classifier``
* `@senwu`_: Rename ``predictions`` to ``predict`` in ``Classifier`` and update
  the input arguments to have ``pos_label`` (assign positive label for binary class
  prediction) and ``return_probs`` (If True, return predict probablities as well)
* `@senwu`_: Update ``score`` function in ``Classifier`` to include:
  (1) For binary: precision, recall, F-beta score, accuracy, ROC-AUC score;
  (2) For categorical: accuracy;
* `@senwu`_: Remove ``LabelBalancer``
* `@senwu`_: Remove original ``Classifier`` class, rename ``NoiseAwareModel`` to
  ``Classifier`` and use the same setting for both binary and multi-class classifier
* `@senwu`_: Unify the loss (``SoftCrossEntropyLoss``) for all settings
* `@senwu`_: Rename ``layers`` in learning module to ``modules``
* `@senwu`_: Update code to use Python 3.6+'s f-strings
* `@HiromuHota`_: Reattach doc with the current session at
  MentionExtractorUDF#apply to avoid doing so at each MentionSpace.

Fixed
^^^^^
* `@HiromuHota`_: Modify docstring of functions that return get_sparse_matrix
* `@lukehsiao`_: Fix the behavior of ``get_last_documents`` to return Documents
  that are correctly linked to the database and can be navigated by the user.
  (`#201 <https://github.com/HazyResearch/fonduer/pull/201>`_)
* `@lukehsiao`_: Fix the behavior of MentionExtractor ``clear`` and
  ``clear_all`` to also delete the Candidates that correspond to the Mentions.

0.4.1_ - 2018-12-12
-------------------

Added
^^^^^
* `@senwu`_: Added alpha spacy support for Chinese tokenizer.

Changed
^^^^^^^
* `@lukehsiao`_: Add soft version pinning to avoid failures due to dependency
  API changes.
* `@j-rausch`_: Change ``get_row_ngrams`` and ``get_col_ngrams`` to return
  ``None`` if the passed ``Mention`` argument is not inside a table.
  (`#194 <https://github.com/HazyResearch/fonduer/pull/194>`_)

Fixed
^^^^^
* `@senwu`_: fix non-deterministic issue from get_candidates and get_mentions
  by parallel candidate/mention generation.

0.4.0_ - 2018-11-27
-------------------

Added
^^^^^
* `@senwu`_: Rename ``span`` attribute to ``context`` in mention_subclass to
  better support mulitmodal mentions.
  (`#184 <https://github.com/HazyResearch/fonduer/pull/184>`_)

.. note::
    The way to retrieve corresponding data model object from mention changed.
    In Fonduer v0.3.6, we use ``.span``:

    .. code:: python

        # sent_mention is a SentenceMention
        sentence = sent_mention.span.sentence

    With this release, we use ``.context``:

    .. code:: python

        # sent_mention is a SentenceMention
        sentence = sent_mention.context.sentence

* `@senwu`_: Add support to extract multimodal candidates and add
  ``DoNothingMatcher`` matcher.
  (`#184 <https://github.com/HazyResearch/fonduer/pull/184>`_)

.. note::
    The Mention extraction support all data types in data model. In Fonduer
    v0.3.6, Mention extraction only supports ``MentionNgrams`` and
    ``MentionFigures``:

    .. code:: python

        from fonduer.candidates import (
            MentionFigures,
            MentionNgrams,
        )

    With this release, it supports all data types:

    .. code:: python

        from fonduer.candidates import (
            MentionCaptions,
            MentionCells,
            MentionDocuments,
            MentionFigures,
            MentionNgrams,
            MentionParagraphs,
            MentionSections,
            MentionSentences,
            MentionTables,
        )

* `@senwu`_: Add support to parse multiple sections in parser, fix webpage
  context, and add name column for each context in data model.
  (`#182 <https://github.com/HazyResearch/fonduer/pull/182>`_)

Fixed
^^^^^
* `@senwu`_: Remove unnecessary backref in mention generation.
* `@j-rausch`_: Improve error handling for invalid row spans.
  (`#183 <https://github.com/HazyResearch/fonduer/pull/183>`_)

0.3.6_ - 2018-11-15
-------------------

Fixed
^^^^^
* `@lukehsiao`_: Updated snorkel-metal version requirement to ensure new syntax
  works when a user upgrades Fonduer.
* `@lukehsiao`_: Improve error messages on PostgreSQL connection and update FAQ.

0.3.5_ - 2018-11-04
-------------------

Added
^^^^^
* `@senwu`_: Add ``SparseLSTM`` support reducing the memory used by the LSTM
  for large applications.
  (`#175 <https://github.com/HazyResearch/fonduer/pull/175>`_)

.. note::
    With the SparseLSTM discriminative model, we save memory for the origin
    LSTM model while sacrificing runtime. In Fonduer v0.3.5, SparseLSTM is as
    follows:

    .. code:: python

        from fonduer.learning import SparseLSTM

        disc_model = SparseLSTM()
        disc_model.train(
            (train_cands, train_feature), train_marginals, n_epochs=5, lr=0.001
        )

Fixed
^^^^^
* `@senwu`_: Fix issue with ``get_last_documents`` returning the incorrect
  number of docs and update the tests.
  (`#176 <https://github.com/HazyResearch/fonduer/pull/176>`_)

* `@senwu`_: Use the latest MeTaL syntax and fix flake8 issues.
  (`#173 <https://github.com/HazyResearch/fonduer/pull/173>`_)

0.3.4_ - 2018-10-17
-------------------

Changed
^^^^^^^
* `@senwu`_: Use ``sqlalchemy`` to check connection string. Use ``postgresql``
  instead of ``postgres`` in connection string.

Fixed
^^^^^
* `@lukehsiao`_: The features/labels/gold_label key tables were not properly
  designed for multiple relations in that they indistinguishably shared the
  global index of keys. This fixes this issue by including the names of the
  relations associated with each key. In addition, this ensures that clearing a
  single relation, or relabeling a single training relation does not
  inadvertently corrupt the global index of keys.
  (`#167 <https://github.com/HazyResearch/fonduer/pull/167>`_)

0.3.3_ - 2018-09-27
-------------------

Changed
^^^^^^^
* `@lukehsiao`_: Added ``longest_match_only`` parameter to
  :class:`LambdaFunctionMatcher`, which defaults to False, rather than True.
  (`#165 <https://github.com/HazyResearch/fonduer/pull/165>`_)

Fixed
^^^^^
* `@lukehsiao`_: Fixes the behavior of the ``get_between_ngrams`` data model
  util. (`#164 <https://github.com/HazyResearch/fonduer/pull/164>`_)
* `@lukehsiao`_: Batch queries so that PostgreSQL buffers aren't exceeded.
  (`#162 <https://github.com/HazyResearch/fonduer/pull/162>`_)

0.3.2_ - 2018-09-20
-------------------

Changed
^^^^^^^
* `@lukehsiao`_: :class:`MentionNgrams` ``split_tokens`` now defaults to an
  empty list and splits on all occurrences, rather than just the first
  occurrence.
* `@j-rausch`_: Parser will now skip documents with parsing errors rather than
  crashing.

Fixed
^^^^^
* `@lukehsiao`_: Fix attribute error when using MentionFigures.

0.3.1_ - 2018-09-18
-------------------

Fixed
^^^^^
* `@lukehsiao`_: Fix the layers module in fonduer.learning.disc_models.layers.

0.3.0_ - 2018-09-18
-------------------

Added
^^^^^
* `@lukehsiao`_: Add supporting functions for incremental knowledge base
  construction. (`#154 <https://github.com/HazyResearch/fonduer/pull/154>`_)
* `@j-rausch`_: Added alpha spacy support for Japanese tokenizer.
* `@senwu`_: Add sparse logistic regression support.
* `@senwu`_: Support Python 3.7.
* `@lukehsiao`_: Allow user to change featurization settings by providing
  ``.fonduer-config.yaml`` in their project.
* `@lukehsiao`_: Add a new Mention object, and have Candidate objects be
  composed of Mention objects, rather than directly of Spans. This allows a
  single Mention to be reused in multiple relations.
* `@lukehsiao`_: Improved connection-string validation for the Meta class.

Changed
^^^^^^^
* `@j-rausch`_: ``Document.text`` now returns the modified document text, based
  on the user-defined html-tag stripping in the parsing stage.
* `@j-rausch`_: ``Ngrams`` now has a ``n_min`` argument to specify a minimum
  number of tokens per extracted n-gram.
* `@lukehsiao`_: Rename ``BatchLabelAnnotator`` to ``Labeler`` and
  ``BatchFeatureAnnotator`` to ``Featurizer``. The classes now support multiple
  relations.
* `@j-rausch`_: Made spacy tokenizer to default tokenizer, as long as there
  is (alpha) support for the chosen language. ```lingual``` argument now
  specifies whether additional spacy NLP processing shall be performed.
* `@senwu`_: Reorganize the disc model structure.
  (`#126 <https://github.com/HazyResearch/fonduer/pull/126>`_)
* `@lukehsiao`_: Add ``session`` and ``parallelism`` as a parameter to all UDF
  classes.
* `@j-rausch`_: Sentence splitting in lingual mode is now performed by
  spacy's sentencizer instead of the dependency parser. This can lead to
  variations in sentence segmentation and tokenization.
* `@j-rausch`_: Added ``language`` argument to ``Parser`` for specification
  of language used by ``spacy_parser``. E.g. ``language='en'```.
* `@senwu`_: Change weak supervision learning framework from numbskull to
  `MeTaL <https://github.com/HazyResearch/metal>_`.
  (`#119 <https://github.com/HazyResearch/fonduer/pull/119>`_)
* `@senwu`_: Change learning framework from Tensorflow to PyTorch.
  (`#115 <https://github.com/HazyResearch/fonduer/pull/115>`_)
* `@lukehsiao`_: Blacklist <script> nodes by default when parsing HTML docs.
* `@lukehsiao`_: Reorganize ReadTheDocs structure to mirror the repository
  structure. Now, each pipeline phase's user-facing API is clearly shown.
* `@lukehsiao`_: Rather than importing ambiguously from ``fonduer`` directly,
  disperse imports into their respective pipeline phases. This eliminates
  circular dependencies, and makes imports more explicit and clearer to the
  user where each import is originating from.
* `@lukehsiao`_: Provide debug logging of external subprocess calls.
* `@lukehsiao`_: Use ``tdqm`` for progress bar (including multiprocessing).
* `@lukehsiao`_: Set the default PostgreSQL client encoding to "utf8".
* `@lukehsiao`_: Organize documentation for ``data_model_utils`` by modality.
  (`#85 <https://github.com/HazyResearch/fonduer/pull/85>`_)
* `@lukehsiao`_: Rename ``lf_helpers`` to ``data_model_utils``, since they can
  be applied more generally to throttlers or used for error analysis, and are
  not limited to just being used in labeling functions.
* `@lukehsiao`_: Update the CHANGELOG to start following `KeepAChangelog
  <https://keepachangelog.com/en/1.0.0/>`_ conventions.

Removed
^^^^^^^
* `@lukehsiao`_: Remove the XMLMultiDocPreprocessor.
* `@lukehsiao`_: Remove the ``reduce`` option for UDFs, which were unused.
* `@lukehsiao`_: Remove get parent/children/sentence generator from Context.
  (`#87 <https://github.com/HazyResearch/fonduer/pull/87>`_)
* `@lukehsiao`_: Remove dependency on ``pdftotree``, which is currently unused.

Fixed
^^^^^
* `@j-rausch`_: Improve ``spacy_parser`` performance. We split the lingual
  parsing pipeline into two stages. First, we parse structure and gather all
  sentences for a document. Then, we merge and feed all sentences per document
  into the spacy NLP pipeline for more efficient processing.
* `@senwu`_: Speed-up of ``_get_node`` using caching.
* `@HiromuHota`_: Fixed bug with Ngram splitting and empty TemporarySpans.
  (`#108 <https://github.com/HazyResearch/fonduer/pull/108>`_,
  `#112 <https://github.com/HazyResearch/fonduer/pull/112>`_)
* `@lukehsiao`_: Fixed PDF path validation when using ``visual=True`` during
  parsing.
* `@lukehsiao`_: Fix Meta bug which would not switch databases when init() was
  called with a new connection string.

.. note::
    With the addition of Mentions, the process of Candidate extraction has
    changed. In Fonduer v0.2.3, Candidate extraction was as follows:

    .. code:: python

        candidate_extractor = CandidateExtractor(PartAttr,
                                [part_ngrams, attr_ngrams],
                                [part_matcher, attr_matcher],
                                candidate_filter=candidate_filter)

        candidate_extractor.apply(docs, split=0, parallelism=PARALLEL)

    With this release, you will now first extract Mentions and then extract
    Candidates based on those Mentions:

    .. code:: python

        # Mention Extraction
        part_ngrams = MentionNgramsPart(parts_by_doc=None, n_max=3)
        temp_ngrams = MentionNgramsTemp(n_max=2)
        volt_ngrams = MentionNgramsVolt(n_max=1)

        Part = mention_subclass("Part")
        Temp = mention_subclass("Temp")
        Volt = mention_subclass("Volt")
        mention_extractor = MentionExtractor(
            session,
            [Part, Temp, Volt],
            [part_ngrams, temp_ngrams, volt_ngrams],
            [part_matcher, temp_matcher, volt_matcher],
        )
        mention_extractor.apply(docs, split=0, parallelism=PARALLEL)

        # Candidate Extraction
        PartTemp = candidate_subclass("PartTemp", [Part, Temp])
        PartVolt = candidate_subclass("PartVolt", [Part, Volt])

        candidate_extractor = CandidateExtractor(
            session,
            [PartTemp, PartVolt],
            throttlers=[temp_throttler, volt_throttler]
        )

        candidate_extractor.apply(docs, split=0, parallelism=PARALLEL)

    Furthermore, because Candidates are now composed of Mentions rather than
    directly of Spans, to get the Span object from a mention, use the ``.span``
    attribute of a Mention.

.. note::
    Fonduer has been reorganized to require more explicit import syntax. In
    Fonduer v0.2.3, nearly everything was imported directly from fonduer:

    .. code:: python

        from fonduer import (
            CandidateExtractor,
            DictionaryMatch,
            Document,
            FeatureAnnotator,
            GenerativeModel,
            HTMLDocPreprocessor,
            Intersect,
            LabelAnnotator,
            LambdaFunctionMatcher,
            MentionExtractor,
            Meta,
            Parser,
            RegexMatchSpan,
            Sentence,
            SparseLogisticRegression,
            Union,
            candidate_subclass,
            load_gold_labels,
            mention_subclass,
        )

    With this release, you will now import from each pipeline phase. This makes
    imports more explicit and allows you to more clearly see which pipeline
    phase each import is associated with:

    .. code:: python

        from fonduer import Meta
        from fonduer.candidates import CandidateExtractor, MentionExtractor
        from fonduer.candidates.matchers import (
            DictionaryMatch,
            Intersect,
            LambdaFunctionMatcher,
            RegexMatchSpan,
            Union,
        )
        from fonduer.candidates.models import candidate_subclass, mention_subclass
        from fonduer.features import Featurizer
        from metal.label_model import LabelModel # GenerativeModel in v0.2.3
        from fonduer.learning import SparseLogisticRegression
        from fonduer.parser import Parser
        from fonduer.parser.models import Document, Sentence
        from fonduer.parser.preprocessors import HTMLDocPreprocessor
        from fonduer.supervision import Labeler, get_gold_labels

0.2.3_ - 2018-07-23
-------------------

Added
^^^^^
* `@lukehsiao`_: Support Figures nested in Cell contexts and Paragraphs in
  Figure contexts.
  (`#84 <https://github.com/HazyResearch/fonduer/pull/84>`_)

0.2.2_ - 2018-07-22
-------------------

.. note::
    Version 0.2.0 and 0.2.1 had to be skipped due to errors in uploading those
    versions to PyPi. Consequently, v0.2.2 is the version directly after
    v0.1.8.

.. warning::
    This release is NOT backwards compatable with v0.1.8. The code has now been
    refactored into submodules, where each submodule corresponds with a phase
    of the Fonduer pipeline. Consequently, you may need to adjust the paths
    of your imports from Fonduer.

Added
^^^^^
* `@senwu`_: Add branding, OSX tests.
  (`#61 <https://github.com/HazyResearch/fonduer/pull/61>`_,
  `#62 <https://github.com/HazyResearch/fonduer/pull/62>`_)
* `@lukehsiao`_: Update the Data Model to include Caption, Section, Paragraph.
  (`#76 <https://github.com/HazyResearch/fonduer/pull/76>`_,
  `#77 <https://github.com/HazyResearch/fonduer/pull/77>`_,
  `#78 <https://github.com/HazyResearch/fonduer/pull/78>`_)

Changed
^^^^^^^
* `@senwu`_: Split up lf_helpers into separate files for each modality.
  (`#81 <https://github.com/HazyResearch/fonduer/pull/81>`_)
* `@lukehsiao`_: Rename to Phrase to Sentence.
  (`#72 <https://github.com/HazyResearch/fonduer/pull/72>`_)
* `@lukehsiao`_: Split models and preprocessors into individual files.
  (`#60 <https://github.com/HazyResearch/fonduer/pull/60>`_,
  `#64 <https://github.com/HazyResearch/fonduer/pull/64>`_)

Removed
^^^^^^^
* `@lukehsiao`_: Remove the futures imports, truly making Fonduer Python 3
  only. Also reorganize the codebase into submodules for each pipeline phase.
  (`#59 <https://github.com/HazyResearch/fonduer/pull/59>`_)

Fixed
^^^^^
* A variety of small bugfixes and code cleanup.
  (`view milestone <https://github.com/HazyResearch/fonduer/milestone/8>`_)

0.1.8_ - 2018-06-01
-------------------

Added
^^^^^
* `@prabh06`_: Extend styles parsing and add regex search
  (`#52 <https://github.com/HazyResearch/fonduer/pull/52>`_)

Removed
^^^^^^^
* `@senwu`_: Remove the Viewer, which is unused in Fonduer
  (`#55 <https://github.com/HazyResearch/fonduer/pull/55>`_)
* `@lukehsiao`_: Remove unnecessary encoding in __repr__
  (`#50 <https://github.com/HazyResearch/fonduer/pull/50>`_)

Fixed
^^^^^
* `@senwu`_: Fix SimpleTokenizer for lingual features are disabled
  (`#53 <https://github.com/HazyResearch/fonduer/pull/53>`_)
* `@lukehsiao`_: Fix LocationMatch NER tags for spaCy
  (`#50 <https://github.com/HazyResearch/fonduer/pull/50>`_)

0.1.7_ - 2018-04-04
-------------------

.. warning::
    This release is NOT backwards compatable with v0.1.6. Specifically, the
    ``snorkel`` submodule in fonduer has been removed. Any previous imports of
    the form:

    .. code:: python

        from fonduer.snorkel._ import _

    Should drop the ``snorkel`` submodule:

    .. code:: python

        from fonduer._ import _

.. tip::
    To leverage the logging output of Fonduer, such as in a Jupyter Notebook,
    you can configure a logger in your application:

    .. code:: python

        import logging

        logging.basicConfig(stream=sys.stdout, format='[%(levelname)s] %(name)s - %(message)s')
        log = logging.getLogger('fonduer')
        log.setLevel(logging.INFO)

Added
^^^^^
* `@lukehsiao`_: Add lf_helpers to ReadTheDocs
  (`#42 <https://github.com/HazyResearch/fonduer/pull/42>`_)

Removed
^^^^^^^
* `@lukehsiao`_: Remove SQLite code, switch to logging, and absorb snorkel
  codebase directly into the fonduer package for simplicity
  (`#44 <https://github.com/HazyResearch/fonduer/pull/44>`_)
* `@lukehsiao`_: Remove unused package dependencies
  (`#41 <https://github.com/HazyResearch/fonduer/pull/41>`_)

0.1.6_ - 2018-03-31
-------------------

Changed
^^^^^^^
* `@lukehsiao`_: Switch README from Markdown to reStructuredText

Fixed
^^^^^
* `@senwu`_: Fix support for providing a PostgreSQL username and password as
  part of the connection string provided to Meta.init()
  (`#40 <https://github.com/HazyResearch/fonduer/pull/40>`_)

0.1.5_ - 2018-03-31
-------------------
.. warning::
    This release is NOT backwards compatable with v0.1.4. Specifically, in order
    to initialize a session with postgresql, you no longer do

    .. code:: python

        os.environ['SNORKELDB'] = 'postgres://localhost:5432/' + DBNAME
        from fonduer import SnorkelSession
        session = SnorkelSession()

    which had the side-effects of manipulating your database tables on import
    (or creating a ``snorkel.db`` file if you forgot to set the environment
    variable). Now, you use the Meta class to initialize your session:

    .. code:: python

        from fonduer import Meta
        session = Meta.init("postgres://localhost:5432/" + DBNAME).Session()

    No side-effects occur until ``Meta`` is initialized.

Removed
^^^^^^^
* `@lukehsiao`_: Remove reliance on environment vars and remove side-effects of
  importing fonduer (`#36 <https://github.com/HazyResearch/fonduer/pull/36>`_)

Fixed
^^^^^
* `@lukehsiao`_: Bring codebase in PEP8 compliance and add automatic code-style
  checks (`#37 <https://github.com/HazyResearch/fonduer/pull/37>`_)

0.1.4_ - 2018-03-30
-------------------

Changed
^^^^^^^
* `@lukehsiao`_: Separate tutorials into their own repo (`#31
  <https://github.com/HazyResearch/fonduer/pull/31>`_)

0.1.3_ - 2018-03-29
-------------------

Fixed
^^^^^
Minor hotfix to the README formatting for PyPi.

0.1.2_ - 2018-03-29
-------------------

Added
^^^^^
* `@lukehsiao`_: Deploy Fonduer to PyPi using Travis-CI

.. _Unreleased: https://github.com/hazyresearch/fonduer/compare/v0.7.0...master
.. _0.7.0: https://github.com/hazyresearch/fonduer/compare/v0.6.2...v0.7.0
.. _0.6.2: https://github.com/hazyresearch/fonduer/compare/v0.6.1...v0.6.2
.. _0.6.1: https://github.com/hazyresearch/fonduer/compare/v0.6.0...v0.6.1
.. _0.6.0: https://github.com/hazyresearch/fonduer/compare/v0.5.0...v0.6.0
.. _0.5.0: https://github.com/hazyresearch/fonduer/compare/v0.4.1...v0.5.0
.. _0.4.1: https://github.com/hazyresearch/fonduer/compare/v0.4.0...v0.4.1
.. _0.4.0: https://github.com/hazyresearch/fonduer/compare/v0.3.6...v0.4.0
.. _0.3.6: https://github.com/hazyresearch/fonduer/compare/v0.3.5...v0.3.6
.. _0.3.5: https://github.com/hazyresearch/fonduer/compare/v0.3.4...v0.3.5
.. _0.3.4: https://github.com/hazyresearch/fonduer/compare/v0.3.3...v0.3.4
.. _0.3.3: https://github.com/hazyresearch/fonduer/compare/v0.3.2...v0.3.3
.. _0.3.2: https://github.com/hazyresearch/fonduer/compare/v0.3.1...v0.3.2
.. _0.3.1: https://github.com/hazyresearch/fonduer/compare/v0.3.0...v0.3.1
.. _0.3.0: https://github.com/hazyresearch/fonduer/compare/v0.2.3...v0.3.0
.. _0.2.3: https://github.com/hazyresearch/fonduer/compare/v0.2.2...v0.2.3
.. _0.2.2: https://github.com/hazyresearch/fonduer/compare/v0.1.8...v0.2.2
.. _0.1.8: https://github.com/hazyresearch/fonduer/compare/v0.1.7...v0.1.8
.. _0.1.7: https://github.com/hazyresearch/fonduer/compare/v0.1.6...v0.1.7
.. _0.1.6: https://github.com/hazyresearch/fonduer/compare/v0.1.5...v0.1.6
.. _0.1.5: https://github.com/hazyresearch/fonduer/compare/v0.1.4...v0.1.5
.. _0.1.4: https://github.com/hazyresearch/fonduer/compare/v0.1.3...v0.1.4
.. _0.1.3: https://github.com/hazyresearch/fonduer/compare/v0.1.2...v0.1.3
.. _0.1.2: https://github.com/hazyresearch/fonduer/releases/tag/v0.1.2

..
  For convenience, all username links for contributors can be listed here

.. _@lukehsiao: https://github.com/lukehsiao
.. _@senwu: https://github.com/senwu
.. _@prabh06: https://github.com/Prabh06
.. _@HiromuHota: https://github.com/HiromuHota
.. _@j-rausch: https://github.com/j-rausch
.. _@KenSugimoto: https://github.com/KenSugimoto<|MERGE_RESOLUTION|>--- conflicted
+++ resolved
@@ -98,14 +98,11 @@
 * `@HiromuHota`_: Use the official name "beautifulsoup4" instead of an alias "bs4".
   (`#306 <https://github.com/HazyResearch/fonduer/issues/306>`_)
 * `@HiromuHota`_: Pin PyTorch on 1.1.0 to align with Snorkel of 0.9.X.
-<<<<<<< HEAD
+* `@HiromuHota`_: Depend on psycopg2 instead of psycopg2-binary as the latter is not recommended for production.
 * `@HiromuHota`_: Change ABSTAIN to -1 to be compatible with Snorkel of 0.9.X.
   Accordingly, user-defined labels should now be 0-indexed (used to 1-indexed).
   (`#310 <https://github.com/HazyResearch/fonduer/issues/310>`_)
   (`#320 <https://github.com/HazyResearch/fonduer/pull/320>`_)
-=======
-* `@HiromuHota`_: Depend on psycopg2 instead of psycopg2-binary as the latter is not recommended for production.
->>>>>>> 0eaea5e9
 
 Removed
 ^^^^^^^
