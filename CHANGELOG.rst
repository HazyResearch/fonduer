[Unreleased]
------------

Removed
^^^^^^^
* `@HiromuHota`_: Remove ``data_model_utils.tabular.same_document``, which
  always returns True because a candidate can only have mentions from the same
  document under the current implemention of ``CandidateExtractorUDF``.

Fixed
^^^^^
* `@senwu`_: Fix the doc about the PostgreSQL version requirement.

Added
^^^^^
* `@HiromuHota`_: Update the doc for OS X about an external dependency on libomp.
* `@HiromuHota`_: Add test_classifier.py to unit test Classifier and its subclasses.
* `@senwu`_: Add test_simple_tokenizer.py to unit test simple_tokenizer.
* `@HiromuHota`_: Add test_spacy_parser.py to unit test spacy_parser.

Changed
^^^^^^^
* `@HiromuHota`_: Incorporate entity_confusion_matrix as a first-class citizen and rename it to confusion_matrix because it can be used both entity-level and mention-level.
* `@HiromuHota`_: Separate Spacy#_split_sentences_by_char_limit to test itself.
* `@HiromuHota`_: Refactor the custom sentence_boundary_detector for readability and efficiency.
* `@HiromuHota`_: Remove a redundant argument, document, from Spacy#split_sentences.
* `@HiromuHota`_: Refactor TokenPreservingTokenizer for readability.

[0.6.2] - 2019-04-01
--------------------

Fixed
^^^^^
* `@lukehsiao`_: Fix Meta initialization bug which would configure logging
  upon import rather than allowing the user to configure logging themselves.

[0.6.1] - 2019-03-29
--------------------

Added
^^^^^
* `@senwu`_: update the spacy version to v2.1.x.
* `@lukehsiao`_: provide ``fonduer.init_logging()`` as a way to configure
  logging to a temp directory by default.

.. note::

    Although you can still configure ``logging`` manually, with this change
    we also provide a function for initializing logging. For example, you
    can call:

    .. code:: python

        import logging
        import fonduer

        # Optionally configure logging
        fonduer.init_logging(
          log_dir="log_folder",
          format="[%(asctime)s][%(levelname)s] %(name)s:%(lineno)s - %(message)s",
          level=logging.INFO
        )

        session = fonduer.Meta.init(conn_string).Session()

    which will create logs within the ``log_folder`` directory. If logging is
    not explicitly initialized, we will provide a default configuration which
    will store logs in a temporary directory.

Changed
^^^^^^^
* `@senwu`_: Update the whole logging strategy.

.. note::
    For the whole logging strategy:

    With this change, the running log is stored ``fonduer.log`` in the
    ``{fonduer.Meta.log_path}/{datetime}`` folder. User can specify it
    using ``fonduer.init_logging()``. It also contains the learning logs init.

    For learning logging strategy:

    Previously, the model checkpoints are stored in the user provided folder
    by ``save_dir`` and the name for checkpoint is
    ``{model_name}.mdl.ckpt.{global_step}``.

    With this change, the model is saved in the subfolder of the same folder
    ``fonduer.Meta.log_path`` with log file file. Each learning run creates a
    subfolder under name ``{datetime}_{model_name}`` with all model checkpoints
    and tensorboard log file init. To use the tensorboard to check the learning
    curve, run ``tensorboard --logdir LOG_FOLDER``.

Fixed
^^^^^
* `@senwu`_: Change the exception condition to make sure parser run end to end.
* `@lukehsiao`_: Fix parser error when text was located in the ``tail`` of an
  LXML table node..
* `@HiromuHota`_: Store lemmas and pos_tags in case they are returned from a
  tokenizer.
* `@HiromuHota`_: Use unidic instead of ipadic for Japanese.
  (`#231 <https://github.com/HazyResearch/fonduer/issues/231>`_)
* `@senwu`_: Use mecab-python3 version 0.7 for Japanese tokenization since
  spaCy only support version 0.7.
* `@HiromuHota`_: Use black 18.9b0 or higher to be consistent with isort.
  (`#225 <https://github.com/HazyResearch/fonduer/issues/225>`_)
<<<<<<< HEAD
* `@senwu`_: Update the snorkel-metal version.
=======
* `@HiromuHota`_: Workaround no longer required for Japanese as of spaCy v2.1.0.
  (`#224 <https://github.com/HazyResearch/fonduer/pull/224>`_)
* `@senwu`_: Update the metal version.
>>>>>>> bef4217e
* `@senwu`_: Expose the ``b`` and ``pos_label`` in training.
* `@senwu`_: Fix the issue that pdfinfo causes parsing error when it contains
  more than one ``Page``.


[0.6.0] - 2019-02-17
--------------------

Removed
^^^^^^^
* `@lukehsiao`_: Removed the redundant ``get_gold_labels`` function.

.. note::

    Rather than calling get_gold_labels directly, call it from the Labeler:

    .. code:: python

        from fonduer.supervision import Labeler
        labeler = Labeler(session, [relations])
        L_gold_train = labeler.get_gold_labels(train_cands, annotator='gold')

    Rather than:

    .. code:: python

        from fonduer.supervision import Labeler, get_gold_labels
        labeler = Labeler(session, [relations])
        L_gold_train = get_gold_labels(session, train_cands, annotator_name='gold')

Changed
^^^^^^^
* `@lukehsiao`_: improved performance of ``data_model_utils`` through caching
  and simplifying the underlying queries.
  (`#212 <https://github.com/HazyResearch/fonduer/pull/212>`_,
  `#215 <https://github.com/HazyResearch/fonduer/pull/215>`_)
* `@senwu`_: upgrade to PyTorch v1.0.0.
  (`#209 <https://github.com/HazyResearch/fonduer/pull/209>`_)


Fixed
^^^^^
* `@senwu`_: Improve type checking in featurization.
* `@lukehsiao`_: Fixed sentence.sentence_num bug in get_neighbor_sentence_ngrams.
* `@lukehsiao`_: Add session synchronization to sqlalchemy delete queries.
  (`#214 <https://github.com/HazyResearch/fonduer/pull/214>`_)
* `@lukehsiao`_: Update PyYAML dependency to patch CVE-2017-18342.
  (`#205 <https://github.com/HazyResearch/fonduer/pull/205>`_)
* `@KenSugimoto`_: Fix max/min in ``visualizer.get_box``

[0.5.0] - 2019-01-01
--------------------

Added
^^^^^
* `@senwu`_: Support CSV, TSV, Text input data format.
  For CSV format, ``CSVDocPreprocessor`` treats each line in the input file as
  a document. It assumes that each column is one section and content in each
  column as one paragraph as default. However, if the column is complex, an
  advanced parser may be used by specifying ``parser_rule`` parameter in a dict
  format where key is the column index and value is the specific parser.

.. note::

    In Fonduer v0.5.0, you can use ``CSVDocPreprocessor``:

    .. code:: python

        from fonduer.parser import Parser
        from fonduer.parser.preprocessors import CSVDocPreprocessor
        from fonduer.utils.utils_parser import column_constructor

        max_docs = 10

        # Define specific parser for the third column (index 2), which takes ``text``,
        # ``name=None``, ``type="text"``, and ``delim=None`` as input and generate
        # ``(content type, content name, content)`` for ``build_node``
        # in ``fonduer.utils.utils_parser``.
        parser_rule = {
            2: partial(column_constructor, type="figure"),
        }

        doc_preprocessor = CSVDocPreprocessor(
            PATH_TO_DOCS, max_docs=max_docs, header=True, parser_rule=parser_rule
        )

        corpus_parser = Parser(session, structural=True, lingual=True, visual=False)
        corpus_parser.apply(doc_preprocessor, parallelism=PARALLEL)

        all_docs = corpus_parser.get_documents()

  For TSV format, ``TSVDocPreprocessor`` assumes each line in input file as a
  document which should follow (doc_name <tab> doc_text) format.

  For Text format, ``TextDocPreprocessor`` assumes one document per file.

Fixed
^^^^^
* `@HiromuHota`_: Modify docstring of functions that return get_sparse_matrix
* `@lukehsiao`_: Fix the behavior of ``get_last_documents`` to return Documents
  that are correctly linked to the database and can be navigated by the user.
  (`#201 <https://github.com/HazyResearch/fonduer/pull/201>`_)
* `@lukehsiao`_: Fix the behavior of MentionExtractor ``clear`` and
  ``clear_all`` to also delete the Candidates that correspond to the Mentions.

Changed
^^^^^^^
* `@senwu`_: Reorganize ``learning`` module to use pytorch dataloader, include
  ``MultiModalDataset`` to better handle multimodal information, and simplify
  the code
* `@senwu`_: Remove ``batch_size`` input argument from ``_calc_logits``,
  ``marginals``, ``predict``, and ``score`` in ``Classifier``
* `@senwu`_: Rename ``predictions`` to ``predict`` in ``Classifier`` and update
  the input arguments to have ``pos_label`` (assign positive label for binary class
  prediction) and ``return_probs`` (If True, return predict probablities as well)
* `@senwu`_: Update ``score`` function in ``Classifier`` to include:
  (1) For binary: precision, recall, F-beta score, accuracy, ROC-AUC score;
  (2) For categorical: accuracy;
* `@senwu`_: Remove ``LabelBalancer``
* `@senwu`_: Remove original ``Classifier`` class, rename ``NoiseAwareModel`` to
  ``Classifier`` and use the same setting for both binary and multi-class classifier
* `@senwu`_: Unify the loss (``SoftCrossEntropyLoss``) for all settings
* `@senwu`_: Rename ``layers`` in learning module to ``modules``
* `@senwu`_: Update code to use Python 3.6+'s f-strings
* `@HiromuHota`_: Reattach doc with the current session at
  MentionExtractorUDF#apply to avoid doing so at each MentionSpace.

[0.4.1] - 2018-12-12
--------------------

Added
^^^^^
* `@senwu`_: Added alpha spacy support for Chinese tokenizer.

Fixed
^^^^^
* `@senwu`_: fix non-deterministic issue from get_candidates and get_mentions
  by parallel candidate/mention generation.

Changed
^^^^^^^
* `@lukehsiao`_: Add soft version pinning to avoid failures due to dependency
  API changes.
* `@j-rausch`_: Change ``get_row_ngrams`` and ``get_col_ngrams`` to return
  ``None`` if the passed ``Mention`` argument is not inside a table.
  (`#194 <https://github.com/HazyResearch/fonduer/pull/194>`_)


[0.4.0] - 2018-11-27
--------------------

Added
^^^^^
* `@senwu`_: Rename ``span`` attribute to ``context`` in mention_subclass to
  better support mulitmodal mentions.
  (`#184 <https://github.com/HazyResearch/fonduer/pull/184>`_)

.. note::
    The way to retrieve corresponding data model object from mention changed.
    In Fonduer v0.3.6, we use ``.span``:

    .. code:: python

        # sent_mention is a SentenceMention
        sentence = sent_mention.span.sentence

    With this release, we use ``.context``:

    .. code:: python

        # sent_mention is a SentenceMention
        sentence = sent_mention.context.sentence

* `@senwu`_: Add support to extract multimodal candidates and add
  ``DoNothingMatcher`` matcher.
  (`#184 <https://github.com/HazyResearch/fonduer/pull/184>`_)

.. note::
    The Mention extraction support all data types in data model. In Fonduer
    v0.3.6, Mention extraction only supports ``MentionNgrams`` and
    ``MentionFigures``:

    .. code:: python

        from fonduer.candidates import (
            MentionFigures,
            MentionNgrams,
        )

    With this release, it supports all data types:

    .. code:: python

        from fonduer.candidates import (
            MentionCaptions,
            MentionCells,
            MentionDocuments,
            MentionFigures,
            MentionNgrams,
            MentionParagraphs,
            MentionSections,
            MentionSentences,
            MentionTables,
        )

* `@senwu`_: Add support to parse multiple sections in parser, fix webpage
  context, and add name column for each context in data model.
  (`#182 <https://github.com/HazyResearch/fonduer/pull/182>`_)

Fixed
^^^^^
* `@senwu`_: Remove unnecessary backref in mention generation.
* `@j-rausch`_: Improve error handling for invalid row spans.
  (`#183 <https://github.com/HazyResearch/fonduer/pull/183>`_)


[0.3.6] - 2018-11-15
--------------------

Fixed
^^^^^
* `@lukehsiao`_: Updated snorkel-metal version requirement to ensure new syntax
  works when a user upgrades Fonduer.
* `@lukehsiao`_: Improve error messages on PostgreSQL connection and update FAQ.


[0.3.5] - 2018-11-04
--------------------

Added
^^^^^^^
* `@senwu`_: Add ``SparseLSTM`` support reducing the memory used by the LSTM
  for large applications.
  (`#175 <https://github.com/HazyResearch/fonduer/pull/175>`_)

.. note::
    With the SparseLSTM discriminative model, we save memory for the origin
    LSTM model while sacrificing runtime. In Fonduer v0.3.5, SparseLSTM is as
    follows:

    .. code:: python

        from fonduer.learning import SparseLSTM

        disc_model = SparseLSTM()
        disc_model.train(
            (train_cands, train_feature), train_marginals, n_epochs=5, lr=0.001
        )


Fixed
^^^^^
* `@senwu`_: Fix issue with ``get_last_documents`` returning the incorrect
  number of docs and update the tests.
  (`#176 <https://github.com/HazyResearch/fonduer/pull/176>`_)

* `@senwu`_: Use the latest MeTaL syntax and fix flake8 issues.
  (`#173 <https://github.com/HazyResearch/fonduer/pull/173>`_)


[0.3.4] - 2018-10-17
--------------------

Changed
^^^^^^^
* `@senwu`_: Use ``sqlalchemy`` to check connection string. Use ``postgresql``
  instead of ``postgres`` in connection string.

Fixed
^^^^^
* `@lukehsiao`_: The features/labels/gold_label key tables were not properly
  designed for multiple relations in that they indistinguishably shared the
  global index of keys. This fixes this issue by including the names of the
  relations associated with each key. In addition, this ensures that clearing a
  single relation, or relabeling a single training relation does not
  inadvertently corrupt the global index of keys.
  (`#167 <https://github.com/HazyResearch/fonduer/pull/167>`_)

[0.3.3] - 2018-09-27
--------------------
Changed
^^^^^^^
* `@lukehsiao`_: Added ``longest_match_only`` parameter to
  :class:`LambdaFunctionMatcher`, which defaults to False, rather than True.
  (`#165 <https://github.com/HazyResearch/fonduer/pull/165>`_)

Fixed
^^^^^
* `@lukehsiao`_: Fixes the behavior of the ``get_between_ngrams`` data model
  util. (`#164 <https://github.com/HazyResearch/fonduer/pull/164>`_)
* `@lukehsiao`_: Batch queries so that PostgreSQL buffers aren't exceeded.
  (`#162 <https://github.com/HazyResearch/fonduer/pull/162>`_)

[0.3.2] - 2018-09-20
--------------------
Fixed
^^^^^
* `@lukehsiao`_: Fix attribute error when using MentionFigures.

Changed
^^^^^^^
* `@lukehsiao`_: :class:`MentionNgrams` ``split_tokens`` now defaults to an
  empty list and splits on all occurrences, rather than just the first
  occurrence.
* `@j-rausch`_: Parser will now skip documents with parsing errors rather than
  crashing.

[0.3.1] - 2018-09-18
--------------------
Fixed
^^^^^
* `@lukehsiao`_: Fix the layers module in fonduer.learning.disc_models.layers.

[0.3.0] - 2018-09-18
--------------------
Added
^^^^^
* `@lukehsiao`_: Add supporting functions for incremental knowledge base
  construction. (`#154 <https://github.com/HazyResearch/fonduer/pull/154>`_)
* `@j-rausch`_: Added alpha spacy support for Japanese tokenizer.
* `@senwu`_: Add sparse logistic regression support.
* `@senwu`_: Support Python 3.7.
* `@lukehsiao`_: Allow user to change featurization settings by providing
  ``.fonduer-config.yaml`` in their project.
* `@lukehsiao`_: Add a new Mention object, and have Candidate objects be
  composed of Mention objects, rather than directly of Spans. This allows a
  single Mention to be reused in multiple relations.
* `@lukehsiao`_: Improved connection-string validation for the Meta class.

Changed
^^^^^^^
* `@j-rausch`_: ``Document.text`` now returns the modified document text, based
  on the user-defined html-tag stripping in the parsing stage.
* `@j-rausch`_: ``Ngrams`` now has a ``n_min`` argument to specify a minimum
  number of tokens per extracted n-gram.
* `@lukehsiao`_: Rename ``BatchLabelAnnotator`` to ``Labeler`` and
  ``BatchFeatureAnnotator`` to ``Featurizer``. The classes now support multiple
  relations.
* `@j-rausch`_: Made spacy tokenizer to default tokenizer, as long as there
  is (alpha) support for the chosen language. ```lingual``` argument now
  specifies whether additional spacy NLP processing shall be performed.
* `@senwu`_: Reorganize the disc model structure.
  (`#126 <https://github.com/HazyResearch/fonduer/pull/126>`_)
* `@lukehsiao`_: Add ``session`` and ``parallelism`` as a parameter to all UDF
  classes.
* `@j-rausch`_: Sentence splitting in lingual mode is now performed by
  spacy's sentencizer instead of the dependency parser. This can lead to
  variations in sentence segmentation and tokenization.
* `@j-rausch`_: Added ``language`` argument to ``Parser`` for specification
  of language used by ``spacy_parser``. E.g. ``language='en'```.
* `@senwu`_: Change weak supervision learning framework from numbskull to
  `MeTaL <https://github.com/HazyResearch/metal>_`.
  (`#119 <https://github.com/HazyResearch/fonduer/pull/119>`_)
* `@senwu`_: Change learning framework from Tensorflow to PyTorch.
  (`#115 <https://github.com/HazyResearch/fonduer/pull/115>`_)
* `@lukehsiao`_: Blacklist <script> nodes by default when parsing HTML docs.
* `@lukehsiao`_: Reorganize ReadTheDocs structure to mirror the repository
  structure. Now, each pipeline phase's user-facing API is clearly shown.
* `@lukehsiao`_: Rather than importing ambiguously from ``fonduer`` directly,
  disperse imports into their respective pipeline phases. This eliminates
  circular dependencies, and makes imports more explicit and clearer to the
  user where each import is originating from.
* `@lukehsiao`_: Provide debug logging of external subprocess calls.
* `@lukehsiao`_: Use ``tdqm`` for progress bar (including multiprocessing).
* `@lukehsiao`_: Set the default PostgreSQL client encoding to "utf8".
* `@lukehsiao`_: Organize documentation for ``data_model_utils`` by modality.
  (`#85 <https://github.com/HazyResearch/fonduer/pull/85>`_)
* `@lukehsiao`_: Rename ``lf_helpers`` to ``data_model_utils``, since they can
  be applied more generally to throttlers or used for error analysis, and are
  not limited to just being used in labeling functions.
* `@lukehsiao`_: Update the CHANGELOG to start following `KeepAChangelog
  <https://keepachangelog.com/en/1.0.0/>`_ conventions.

Removed
^^^^^^^
* `@lukehsiao`_: Remove the XMLMultiDocPreprocessor.
* `@lukehsiao`_: Remove the ``reduce`` option for UDFs, which were unused.
* `@lukehsiao`_: Remove get parent/children/sentence generator from Context.
  (`#87 <https://github.com/HazyResearch/fonduer/pull/87>`_)
* `@lukehsiao`_: Remove dependency on ``pdftotree``, which is currently unused.

Fixed
^^^^^
* `@j-rausch`_: Improve ``spacy_parser`` performance. We split the lingual
  parsing pipeline into two stages. First, we parse structure and gather all
  sentences for a document. Then, we merge and feed all sentences per document
  into the spacy NLP pipeline for more efficient processing.
* `@senwu`_: Speed-up of ``_get_node`` using caching.
* `@HiromuHota`_: Fixed bug with Ngram splitting and empty TemporarySpans.
  (`#108 <https://github.com/HazyResearch/fonduer/pull/108>`_,
  `#112 <https://github.com/HazyResearch/fonduer/pull/112>`_)
* `@lukehsiao`_: Fixed PDF path validation when using ``visual=True`` during
  parsing.
* `@lukehsiao`_: Fix Meta bug which would not switch databases when init() was
  called with a new connection string.

.. note::
    With the addition of Mentions, the process of Candidate extraction has
    changed. In Fonduer v0.2.3, Candidate extraction was as follows:

    .. code:: python

        candidate_extractor = CandidateExtractor(PartAttr,
                                [part_ngrams, attr_ngrams],
                                [part_matcher, attr_matcher],
                                candidate_filter=candidate_filter)

        candidate_extractor.apply(docs, split=0, parallelism=PARALLEL)

    With this release, you will now first extract Mentions and then extract
    Candidates based on those Mentions:

    .. code:: python

        # Mention Extraction
        part_ngrams = MentionNgramsPart(parts_by_doc=None, n_max=3)
        temp_ngrams = MentionNgramsTemp(n_max=2)
        volt_ngrams = MentionNgramsVolt(n_max=1)

        Part = mention_subclass("Part")
        Temp = mention_subclass("Temp")
        Volt = mention_subclass("Volt")
        mention_extractor = MentionExtractor(
            session,
            [Part, Temp, Volt],
            [part_ngrams, temp_ngrams, volt_ngrams],
            [part_matcher, temp_matcher, volt_matcher],
        )
        mention_extractor.apply(docs, split=0, parallelism=PARALLEL)

        # Candidate Extraction
        PartTemp = candidate_subclass("PartTemp", [Part, Temp])
        PartVolt = candidate_subclass("PartVolt", [Part, Volt])

        candidate_extractor = CandidateExtractor(
            session,
            [PartTemp, PartVolt],
            throttlers=[temp_throttler, volt_throttler]
        )

        candidate_extractor.apply(docs, split=0, parallelism=PARALLEL)

    Furthermore, because Candidates are now composed of Mentions rather than
    directly of Spans, to get the Span object from a mention, use the ``.span``
    attribute of a Mention.

.. note::
    Fonduer has been reorganized to require more explicit import syntax. In
    Fonduer v0.2.3, nearly everything was imported directly from fonduer:

    .. code:: python

        from fonduer import (
            CandidateExtractor,
            DictionaryMatch,
            Document,
            FeatureAnnotator,
            GenerativeModel,
            HTMLDocPreprocessor,
            Intersect,
            LabelAnnotator,
            LambdaFunctionMatcher,
            MentionExtractor,
            Meta,
            Parser,
            RegexMatchSpan,
            Sentence,
            SparseLogisticRegression,
            Union,
            candidate_subclass,
            load_gold_labels,
            mention_subclass,
        )

    With this release, you will now import from each pipeline phase. This makes
    imports more explicit and allows you to more clearly see which pipeline
    phase each import is associated with:

    .. code:: python

        from fonduer import Meta
        from fonduer.candidates import CandidateExtractor, MentionExtractor
        from fonduer.candidates.matchers import (
            DictionaryMatch,
            Intersect,
            LambdaFunctionMatcher,
            RegexMatchSpan,
            Union,
        )
        from fonduer.candidates.models import candidate_subclass, mention_subclass
        from fonduer.features import Featurizer
        from metal.label_model import LabelModel # GenerativeModel in v0.2.3
        from fonduer.learning import SparseLogisticRegression
        from fonduer.parser import Parser
        from fonduer.parser.models import Document, Sentence
        from fonduer.parser.preprocessors import HTMLDocPreprocessor
        from fonduer.supervision import Labeler, get_gold_labels


[0.2.3] - 2018-07-23
--------------------

* `@lukehsiao`_: Support Figures nested in Cell contexts and Paragraphs in
  Figure contexts.
  (`#84 <https://github.com/HazyResearch/fonduer/pull/84>`_)

[0.2.2] - 2018-07-22
--------------------

.. note::
    Version 0.2.0 and 0.2.1 had to be skipped due to errors in uploading those
    versions to PyPi. Consequently, v0.2.2 is the version directly after
    v0.1.8.

.. warning::
    This release is NOT backwards compatable with v0.1.8. The code has now been
    refactored into submodules, where each submodule corresponds with a phase
    of the Fonduer pipeline. Consequently, you may need to adjust the paths
    of your imports from Fonduer.

* `@lukehsiao`_: Remove the futures imports, truly making Fonduer Python 3
  only. Also reorganize the codebase into submodules for each pipeline phase.
  (`#59 <https://github.com/HazyResearch/fonduer/pull/59>`_)
* `@lukehsiao`_: Split models and preprocessors into individual files.
  (`#60 <https://github.com/HazyResearch/fonduer/pull/60>`_,
  `#64 <https://github.com/HazyResearch/fonduer/pull/64>`_)
* `@senwu`_: Add branding, OSX tests.
  (`#61 <https://github.com/HazyResearch/fonduer/pull/61>`_,
  `#62 <https://github.com/HazyResearch/fonduer/pull/62>`_)
* `@lukehsiao`_: Rename to Phrase to Sentence.
  (`#72 <https://github.com/HazyResearch/fonduer/pull/72>`_)
* `@lukehsiao`_: Update the Data Model to include Caption, Section, Paragraph.
  (`#76 <https://github.com/HazyResearch/fonduer/pull/76>`_,
  `#77 <https://github.com/HazyResearch/fonduer/pull/77>`_,
  `#78 <https://github.com/HazyResearch/fonduer/pull/78>`_)
* `@senwu`_: Split up lf_helpers into separate files for each modality.
  (`#81 <https://github.com/HazyResearch/fonduer/pull/81>`_)
* A variety of small bugfixes and code cleanup.
  (`view milestone <https://github.com/HazyResearch/fonduer/milestone/8>`_)

[0.1.8] - 2018-06-01
--------------------

* `@senwu`_: Remove the Viewer, which is unused in Fonduer
  (`#55 <https://github.com/HazyResearch/fonduer/pull/55>`_)
* `@senwu`_: Fix SimpleTokenizer for lingual features are disabled
  (`#53 <https://github.com/HazyResearch/fonduer/pull/53>`_)
* `@prabh06`_: Extend styles parsing and add regex search
  (`#52 <https://github.com/HazyResearch/fonduer/pull/52>`_)
* `@lukehsiao`_: Remove unnecessary encoding in __repr__
  (`#50 <https://github.com/HazyResearch/fonduer/pull/50>`_)
* `@lukehsiao`_: Fix LocationMatch NER tags for spaCy
  (`#50 <https://github.com/HazyResearch/fonduer/pull/50>`_)

[0.1.7] - 2018-04-04
--------------------

.. warning::
    This release is NOT backwards compatable with v0.1.6. Specifically, the
    ``snorkel`` submodule in fonduer has been removed. Any previous imports of
    the form:

    .. code:: python

        from fonduer.snorkel._ import _

    Should drop the ``snorkel`` submodule:

    .. code:: python

        from fonduer._ import _

.. tip::
    To leverage the logging output of Fonduer, such as in a Jupyter Notebook,
    you can configure a logger in your application:

    .. code:: python

        import logging

        logging.basicConfig(stream=sys.stdout, format='[%(levelname)s] %(name)s - %(message)s')
        log = logging.getLogger('fonduer')
        log.setLevel(logging.INFO)


* `@lukehsiao`_: Remove SQLite code, switch to logging, and absorb snorkel
  codebase directly into the fonduer package for simplicity
  (`#44 <https://github.com/HazyResearch/fonduer/pull/44>`_)
* `@lukehsiao`_: Add lf_helpers to ReadTheDocs
  (`#42 <https://github.com/HazyResearch/fonduer/pull/42>`_)
* `@lukehsiao`_: Remove unused package dependencies
  (`#41 <https://github.com/HazyResearch/fonduer/pull/41>`_)

[0.1.6] - 2018-03-31
--------------------

* `@senwu`_: Fix support for providing a PostgreSQL username and password as
  part of the connection string provided to Meta.init()
  (`#40 <https://github.com/HazyResearch/fonduer/pull/40>`_)
* `@lukehsiao`_: Switch README from Markdown to reStructuredText

[0.1.5] - 2018-03-31
--------------------
.. warning::
    This release is NOT backwards compatable with v0.1.4. Specifically, in order
    to initialize a session with postgresql, you no longer do

    .. code:: python

        os.environ['SNORKELDB'] = 'postgres://localhost:5432/' + DBNAME
        from fonduer import SnorkelSession
        session = SnorkelSession()

    which had the side-effects of manipulating your database tables on import
    (or creating a ``snorkel.db`` file if you forgot to set the environment
    variable). Now, you use the Meta class to initialize your session:

    .. code:: python

        from fonduer import Meta
        session = Meta.init("postgres://localhost:5432/" + DBNAME).Session()

    No side-effects occur until ``Meta`` is initialized.

* `@lukehsiao`_: Remove reliance on environment vars and remove side-effects of
  importing fonduer (`#36 <https://github.com/HazyResearch/fonduer/pull/36>`_)
* `@lukehsiao`_: Bring codebase in PEP8 compliance and add automatic code-style
  checks (`#37 <https://github.com/HazyResearch/fonduer/pull/37>`_)

[0.1.4] - 2018-03-30
--------------------

* `@lukehsiao`_: Separate tutorials into their own repo (`#31
  <https://github.com/HazyResearch/fonduer/pull/31>`_)

[0.1.3] - 2018-03-29
--------------------

Minor hotfix to the README formatting for PyPi.

[0.1.2] - 2018-03-29
--------------------

* `@lukehsiao`_: Deploy Fonduer to PyPi using Travis-CI


..
  For convenience, all username links for contributors can be listed here

.. _@lukehsiao: https://github.com/lukehsiao
.. _@senwu: https://github.com/senwu
.. _@prabh06: https://github.com/Prabh06
.. _@HiromuHota: https://github.com/HiromuHota
.. _@j-rausch: https://github.com/j-rausch
.. _@KenSugimoto: https://github.com/KenSugimoto<|MERGE_RESOLUTION|>--- conflicted
+++ resolved
@@ -103,13 +103,9 @@
   spaCy only support version 0.7.
 * `@HiromuHota`_: Use black 18.9b0 or higher to be consistent with isort.
   (`#225 <https://github.com/HazyResearch/fonduer/issues/225>`_)
-<<<<<<< HEAD
-* `@senwu`_: Update the snorkel-metal version.
-=======
 * `@HiromuHota`_: Workaround no longer required for Japanese as of spaCy v2.1.0.
   (`#224 <https://github.com/HazyResearch/fonduer/pull/224>`_)
-* `@senwu`_: Update the metal version.
->>>>>>> bef4217e
+* `@senwu`_: Update the snorkel-metal version.
 * `@senwu`_: Expose the ``b`` and ``pos_label`` in training.
 * `@senwu`_: Fix the issue that pdfinfo causes parsing error when it contains
   more than one ``Page``.
