[Unreleased]
------------

Added
^^^^^
* `@senwu`_: update the spacy version to v2.1.x.
* `@lukehsiao`_: provide ``fonduer.init_logging()`` as a way to configure
  logging to a temp directory by default.

.. note::

    Although you can still configure ``logging`` manually, with this change
    we also provide a function for initializing logging. For example, you
    can call:

    .. code:: python

        import logging
        import fonduer

        # Optionally configure logging
        fonduer.init_logging(
          log_dir="log_folder",
          format="[%(asctime)s][%(levelname)s] %(name)s:%(lineno)s - %(message)s",
          level=logging.INFO
        )

        session = fonduer.Meta.init(conn_string).Session()

    which will create logs within the ``log_folder`` directory. If logging is
    not explicitly initialized, we will provide a default configuration which
    will store logs in a temporary directory.

Changed
^^^^^^^
* `@senwu`_: Update the whole logging strategy.

.. note::
    For the whole logging strategy:

    With this change, the running log is stored ``fonduer.log`` in the 
    ``{fonduer.Meta.log_path}/{datetime}`` folder. User can specify it
    using ``fonduer.init_logging()``. It also contains the learning logs init.

    For learning logging strategy:

    Previously, the model checkpoints are stored in the user provided folder
    by ``save_dir`` and the name for checkpoint is 
    ``{model_name}.mdl.ckpt.{global_step}``.

    With this change, the model is saved in the subfolder of the same folder 
    ``fonduer.Meta.log_path`` with log file file. Each learning run creates a
    subfolder under name ``{datetime}_{model_name}`` with all model checkpoints
    and tensorboard log file init. To use the tensorboard to check the learning
    curve, run ``tensorboard --logdir LOG_FOLDER``.

Fixed
^^^^^
<<<<<<< HEAD
* `@senwu`_: Use mecab-python3 version 0.7 for Japanese tokenization since
    spaCy only support version 0.7.
=======
* `@HiromuHota`_: Use black 18.9b0 or higher to be consistent with isort.
  (`#225 <https://github.com/HazyResearch/fonduer/issues/225>`_)
>>>>>>> 61b03632
* `@senwu`_: Update the metal version.
* `@senwu`_: Expose the ``b`` and ``pos_label`` in training.
* `@senwu`_: Fix the issue that pdfinfo causes parsing error when it contains
  more than one ``Page``.


[0.6.0] - 2019-02-17
--------------------

Removed
^^^^^^^
* `@lukehsiao`_: Removed the redundant ``get_gold_labels`` function.

.. note::

    Rather than calling get_gold_labels directly, call it from the Labeler:

    .. code:: python

        from fonduer.supervision import Labeler
        labeler = Labeler(session, [relations])
        L_gold_train = labeler.get_gold_labels(train_cands, annotator='gold')

    Rather than:

    .. code:: python

        from fonduer.supervision import Labeler, get_gold_labels
        labeler = Labeler(session, [relations])
        L_gold_train = get_gold_labels(session, train_cands, annotator_name='gold')

Changed
^^^^^^^
* `@lukehsiao`_: improved performance of ``data_model_utils`` through caching
  and simplifying the underlying queries.
  (`#212 <https://github.com/HazyResearch/fonduer/pull/212>`_,
  `#215 <https://github.com/HazyResearch/fonduer/pull/215>`_)
* `@senwu`_: upgrade to PyTorch v1.0.0.
  (`#209 <https://github.com/HazyResearch/fonduer/pull/209>`_)


Fixed
^^^^^
* `@senwu`_: Improve type checking in featurization.
* `@lukehsiao`_: Fixed sentence.sentence_num bug in get_neighbor_sentence_ngrams.
* `@lukehsiao`_: Add session synchronization to sqlalchemy delete queries.
  (`#214 <https://github.com/HazyResearch/fonduer/pull/214>`_)
* `@lukehsiao`_: Update PyYAML dependency to patch CVE-2017-18342.
  (`#205 <https://github.com/HazyResearch/fonduer/pull/205>`_)
* `@KenSugimoto`_: Fix max/min in ``visualizer.get_box``

[0.5.0] - 2019-01-01
--------------------

Added
^^^^^
* `@senwu`_: Support CSV, TSV, Text input data format.
  For CSV format, ``CSVDocPreprocessor`` treats each line in the input file as
  a document. It assumes that each column is one section and content in each
  column as one paragraph as default. However, if the column is complex, an
  advanced parser may be used by specifying ``parser_rule`` parameter in a dict
  format where key is the column index and value is the specific parser.

.. note::

    In Fonduer v0.5.0, you can use ``CSVDocPreprocessor``:

    .. code:: python

        from fonduer.parser import Parser
        from fonduer.parser.preprocessors import CSVDocPreprocessor
        from fonduer.utils.utils_parser import column_constructor

        max_docs = 10

        # Define specific parser for the third column (index 2), which takes ``text``,
        # ``name=None``, ``type="text"``, and ``delim=None`` as input and generate
        # ``(content type, content name, content)`` for ``build_node``
        # in ``fonduer.utils.utils_parser``.
        parser_rule = {
            2: partial(column_constructor, type="figure"),
        }

        doc_preprocessor = CSVDocPreprocessor(
            PATH_TO_DOCS, max_docs=max_docs, header=True, parser_rule=parser_rule
        )

        corpus_parser = Parser(session, structural=True, lingual=True, visual=False)
        corpus_parser.apply(doc_preprocessor, parallelism=PARALLEL)

        all_docs = corpus_parser.get_documents()

  For TSV format, ``TSVDocPreprocessor`` assumes each line in input file as a
  document which should follow (doc_name <tab> doc_text) format.

  For Text format, ``TextDocPreprocessor`` assumes one document per file.

Fixed
^^^^^
* `@HiromuHota`_: Modify docstring of functions that return get_sparse_matrix
* `@lukehsiao`_: Fix the behavior of ``get_last_documents`` to return Documents
  that are correctly linked to the database and can be navigated by the user.
  (`#201 <https://github.com/HazyResearch/fonduer/pull/201>`_)
* `@lukehsiao`_: Fix the behavior of MentionExtractor ``clear`` and
  ``clear_all`` to also delete the Candidates that correspond to the Mentions.

Changed
^^^^^^^
* `@senwu`_: Reorganize ``learning`` module to use pytorch dataloader, include
  ``MultiModalDataset`` to better handle multimodal information, and simplify
  the code
* `@senwu`_: Remove ``batch_size`` input argument from ``_calc_logits``,
  ``marginals``, ``predict``, and ``score`` in ``Classifier``
* `@senwu`_: Rename ``predictions`` to ``predict`` in ``Classifier`` and update
  the input arguments to have ``pos_label`` (assign positive label for binary class
  prediction) and ``return_probs`` (If True, return predict probablities as well)
* `@senwu`_: Update ``score`` function in ``Classifier`` to include:
  (1) For binary: precision, recall, F-beta score, accuracy, ROC-AUC score;
  (2) For categorical: accuracy;
* `@senwu`_: Remove ``LabelBalancer``
* `@senwu`_: Remove original ``Classifier`` class, rename ``NoiseAwareModel`` to
  ``Classifier`` and use the same setting for both binary and multi-class classifier
* `@senwu`_: Unify the loss (``SoftCrossEntropyLoss``) for all settings
* `@senwu`_: Rename ``layers`` in learning module to ``modules``
* `@senwu`_: Update code to use Python 3.6+'s f-strings
* `@HiromuHota`_: Reattach doc with the current session at
  MentionExtractorUDF#apply to avoid doing so at each MentionSpace.

[0.4.1] - 2018-12-12
--------------------

Added
^^^^^
* `@senwu`_: Added alpha spacy support for Chinese tokenizer.

Fixed
^^^^^
* `@senwu`_: fix non-deterministic issue from get_candidates and get_mentions
  by parallel candidate/mention generation.

Changed
^^^^^^^
* `@lukehsiao`_: Add soft version pinning to avoid failures due to dependency
  API changes.
* `@j-rausch`_: Change ``get_row_ngrams`` and ``get_col_ngrams`` to return
  ``None`` if the passed ``Mention`` argument is not inside a table.
  (`#194 <https://github.com/HazyResearch/fonduer/pull/194>`_)


[0.4.0] - 2018-11-27
--------------------

Added
^^^^^
* `@senwu`_: Rename ``span`` attribute to ``context`` in mention_subclass to
  better support mulitmodal mentions.
  (`#184 <https://github.com/HazyResearch/fonduer/pull/184>`_)

.. note::
    The way to retrieve corresponding data model object from mention changed.
    In Fonduer v0.3.6, we use ``.span``:

    .. code:: python

        # sent_mention is a SentenceMention
        sentence = sent_mention.span.sentence

    With this release, we use ``.context``:

    .. code:: python

        # sent_mention is a SentenceMention
        sentence = sent_mention.context.sentence

* `@senwu`_: Add support to extract multimodal candidates and add
  ``DoNothingMatcher`` matcher.
  (`#184 <https://github.com/HazyResearch/fonduer/pull/184>`_)

.. note::
    The Mention extraction support all data types in data model. In Fonduer
    v0.3.6, Mention extraction only supports ``MentionNgrams`` and
    ``MentionFigures``:

    .. code:: python

        from fonduer.candidates import (
            MentionFigures,
            MentionNgrams,
        )

    With this release, it supports all data types:

    .. code:: python

        from fonduer.candidates import (
            MentionCaptions,
            MentionCells,
            MentionDocuments,
            MentionFigures,
            MentionNgrams,
            MentionParagraphs,
            MentionSections,
            MentionSentences,
            MentionTables,
        )

* `@senwu`_: Add support to parse multiple sections in parser, fix webpage
  context, and add name column for each context in data model.
  (`#182 <https://github.com/HazyResearch/fonduer/pull/182>`_)

Fixed
^^^^^
* `@senwu`_: Remove unnecessary backref in mention generation.
* `@j-rausch`_: Improve error handling for invalid row spans.
  (`#183 <https://github.com/HazyResearch/fonduer/pull/183>`_)


[0.3.6] - 2018-11-15
--------------------

Fixed
^^^^^
* `@lukehsiao`_: Updated snorkel-metal version requirement to ensure new syntax
  works when a user upgrades Fonduer.
* `@lukehsiao`_: Improve error messages on PostgreSQL connection and update FAQ.


[0.3.5] - 2018-11-04
--------------------

Added
^^^^^^^
* `@senwu`_: Add ``SparseLSTM`` support reducing the memory used by the LSTM
  for large applications.
  (`#175 <https://github.com/HazyResearch/fonduer/pull/175>`_)

.. note::
    With the SparseLSTM discriminative model, we save memory for the origin
    LSTM model while sacrificing runtime. In Fonduer v0.3.5, SparseLSTM is as
    follows:

    .. code:: python

        from fonduer.learning import SparseLSTM

        disc_model = SparseLSTM()
        disc_model.train(
            (train_cands, train_feature), train_marginals, n_epochs=5, lr=0.001
        )


Fixed
^^^^^
* `@senwu`_: Fix issue with ``get_last_documents`` returning the incorrect
  number of docs and update the tests.
  (`#176 <https://github.com/HazyResearch/fonduer/pull/176>`_)

* `@senwu`_: Use the latest MeTaL syntax and fix flake8 issues.
  (`#173 <https://github.com/HazyResearch/fonduer/pull/173>`_)


[0.3.4] - 2018-10-17
--------------------

Changed
^^^^^^^
* `@senwu`_: Use ``sqlalchemy`` to check connection string. Use ``postgresql``
  instead of ``postgres`` in connection string.

Fixed
^^^^^
* `@lukehsiao`_: The features/labels/gold_label key tables were not properly
  designed for multiple relations in that they indistinguishably shared the
  global index of keys. This fixes this issue by including the names of the
  relations associated with each key. In addition, this ensures that clearing a
  single relation, or relabeling a single training relation does not
  inadvertently corrupt the global index of keys.
  (`#167 <https://github.com/HazyResearch/fonduer/pull/167>`_)

[0.3.3] - 2018-09-27
--------------------
Changed
^^^^^^^
* `@lukehsiao`_: Added ``longest_match_only`` parameter to
  :class:`LambdaFunctionMatcher`, which defaults to False, rather than True.
  (`#165 <https://github.com/HazyResearch/fonduer/pull/165>`_)

Fixed
^^^^^
* `@lukehsiao`_: Fixes the behavior of the ``get_between_ngrams`` data model
  util. (`#164 <https://github.com/HazyResearch/fonduer/pull/164>`_)
* `@lukehsiao`_: Batch queries so that PostgreSQL buffers aren't exceeded.
  (`#162 <https://github.com/HazyResearch/fonduer/pull/162>`_)

[0.3.2] - 2018-09-20
--------------------
Fixed
^^^^^
* `@lukehsiao`_: Fix attribute error when using MentionFigures.

Changed
^^^^^^^
* `@lukehsiao`_: :class:`MentionNgrams` ``split_tokens`` now defaults to an
  empty list and splits on all occurrences, rather than just the first
  occurrence.
* `@j-rausch`_: Parser will now skip documents with parsing errors rather than
  crashing.

[0.3.1] - 2018-09-18
--------------------
Fixed
^^^^^
* `@lukehsiao`_: Fix the layers module in fonduer.learning.disc_models.layers.

[0.3.0] - 2018-09-18
--------------------
Added
^^^^^
* `@lukehsiao`_: Add supporting functions for incremental knowledge base
  construction. (`#154 <https://github.com/HazyResearch/fonduer/pull/154>`_)
* `@j-rausch`_: Added alpha spacy support for Japanese tokenizer.
* `@senwu`_: Add sparse logistic regression support.
* `@senwu`_: Support Python 3.7.
* `@lukehsiao`_: Allow user to change featurization settings by providing
  ``.fonduer-config.yaml`` in their project.
* `@lukehsiao`_: Add a new Mention object, and have Candidate objects be
  composed of Mention objects, rather than directly of Spans. This allows a
  single Mention to be reused in multiple relations.
* `@lukehsiao`_: Improved connection-string validation for the Meta class.

Changed
^^^^^^^
* `@j-rausch`_: ``Document.text`` now returns the modified document text, based
  on the user-defined html-tag stripping in the parsing stage.
* `@j-rausch`_: ``Ngrams`` now has a ``n_min`` argument to specify a minimum
  number of tokens per extracted n-gram.
* `@lukehsiao`_: Rename ``BatchLabelAnnotator`` to ``Labeler`` and
  ``BatchFeatureAnnotator`` to ``Featurizer``. The classes now support multiple
  relations.
* `@j-rausch`_: Made spacy tokenizer to default tokenizer, as long as there
  is (alpha) support for the chosen language. ```lingual``` argument now
  specifies whether additional spacy NLP processing shall be performed.
* `@senwu`_: Reorganize the disc model structure.
  (`#126 <https://github.com/HazyResearch/fonduer/pull/126>`_)
* `@lukehsiao`_: Add ``session`` and ``parallelism`` as a parameter to all UDF
  classes.
* `@j-rausch`_: Sentence splitting in lingual mode is now performed by
  spacy's sentencizer instead of the dependency parser. This can lead to
  variations in sentence segmentation and tokenization.
* `@j-rausch`_: Added ``language`` argument to ``Parser`` for specification
  of language used by ``spacy_parser``. E.g. ``language='en'```.
* `@senwu`_: Change weak supervision learning framework from numbskull to
  `MeTaL <https://github.com/HazyResearch/metal>_`.
  (`#119 <https://github.com/HazyResearch/fonduer/pull/119>`_)
* `@senwu`_: Change learning framework from Tensorflow to PyTorch.
  (`#115 <https://github.com/HazyResearch/fonduer/pull/115>`_)
* `@lukehsiao`_: Blacklist <script> nodes by default when parsing HTML docs.
* `@lukehsiao`_: Reorganize ReadTheDocs structure to mirror the repository
  structure. Now, each pipeline phase's user-facing API is clearly shown.
* `@lukehsiao`_: Rather than importing ambiguously from ``fonduer`` directly,
  disperse imports into their respective pipeline phases. This eliminates
  circular dependencies, and makes imports more explicit and clearer to the
  user where each import is originating from.
* `@lukehsiao`_: Provide debug logging of external subprocess calls.
* `@lukehsiao`_: Use ``tdqm`` for progress bar (including multiprocessing).
* `@lukehsiao`_: Set the default PostgreSQL client encoding to "utf8".
* `@lukehsiao`_: Organize documentation for ``data_model_utils`` by modality.
  (`#85 <https://github.com/HazyResearch/fonduer/pull/85>`_)
* `@lukehsiao`_: Rename ``lf_helpers`` to ``data_model_utils``, since they can
  be applied more generally to throttlers or used for error analysis, and are
  not limited to just being used in labeling functions.
* `@lukehsiao`_: Update the CHANGELOG to start following `KeepAChangelog
  <https://keepachangelog.com/en/1.0.0/>`_ conventions.

Removed
^^^^^^^
* `@lukehsiao`_: Remove the XMLMultiDocPreprocessor.
* `@lukehsiao`_: Remove the ``reduce`` option for UDFs, which were unused.
* `@lukehsiao`_: Remove get parent/children/sentence generator from Context.
  (`#87 <https://github.com/HazyResearch/fonduer/pull/87>`_)
* `@lukehsiao`_: Remove dependency on ``pdftotree``, which is currently unused.

Fixed
^^^^^
* `@j-rausch`_: Improve ``spacy_parser`` performance. We split the lingual
  parsing pipeline into two stages. First, we parse structure and gather all
  sentences for a document. Then, we merge and feed all sentences per document
  into the spacy NLP pipeline for more efficient processing.
* `@senwu`_: Speed-up of ``_get_node`` using caching.
* `@HiromuHota`_: Fixed bug with Ngram splitting and empty TemporarySpans.
  (`#108 <https://github.com/HazyResearch/fonduer/pull/108>`_,
  `#112 <https://github.com/HazyResearch/fonduer/pull/112>`_)
* `@lukehsiao`_: Fixed PDF path validation when using ``visual=True`` during
  parsing.
* `@lukehsiao`_: Fix Meta bug which would not switch databases when init() was
  called with a new connection string.

.. note::
    With the addition of Mentions, the process of Candidate extraction has
    changed. In Fonduer v0.2.3, Candidate extraction was as follows:

    .. code:: python

        candidate_extractor = CandidateExtractor(PartAttr,
                                [part_ngrams, attr_ngrams],
                                [part_matcher, attr_matcher],
                                candidate_filter=candidate_filter)

        candidate_extractor.apply(docs, split=0, parallelism=PARALLEL)

    With this release, you will now first extract Mentions and then extract
    Candidates based on those Mentions:

    .. code:: python

        # Mention Extraction
        part_ngrams = MentionNgramsPart(parts_by_doc=None, n_max=3)
        temp_ngrams = MentionNgramsTemp(n_max=2)
        volt_ngrams = MentionNgramsVolt(n_max=1)

        Part = mention_subclass("Part")
        Temp = mention_subclass("Temp")
        Volt = mention_subclass("Volt")
        mention_extractor = MentionExtractor(
            session,
            [Part, Temp, Volt],
            [part_ngrams, temp_ngrams, volt_ngrams],
            [part_matcher, temp_matcher, volt_matcher],
        )
        mention_extractor.apply(docs, split=0, parallelism=PARALLEL)

        # Candidate Extraction
        PartTemp = candidate_subclass("PartTemp", [Part, Temp])
        PartVolt = candidate_subclass("PartVolt", [Part, Volt])

        candidate_extractor = CandidateExtractor(
            session,
            [PartTemp, PartVolt],
            throttlers=[temp_throttler, volt_throttler]
        )

        candidate_extractor.apply(docs, split=0, parallelism=PARALLEL)

    Furthermore, because Candidates are now composed of Mentions rather than
    directly of Spans, to get the Span object from a mention, use the ``.span``
    attribute of a Mention.

.. note::
    Fonduer has been reorganized to require more explicit import syntax. In
    Fonduer v0.2.3, nearly everything was imported directly from fonduer:

    .. code:: python

        from fonduer import (
            CandidateExtractor,
            DictionaryMatch,
            Document,
            FeatureAnnotator,
            GenerativeModel,
            HTMLDocPreprocessor,
            Intersect,
            LabelAnnotator,
            LambdaFunctionMatcher,
            MentionExtractor,
            Meta,
            Parser,
            RegexMatchSpan,
            Sentence,
            SparseLogisticRegression,
            Union,
            candidate_subclass,
            load_gold_labels,
            mention_subclass,
        )

    With this release, you will now import from each pipeline phase. This makes
    imports more explicit and allows you to more clearly see which pipeline
    phase each import is associated with:

    .. code:: python

        from fonduer import Meta
        from fonduer.candidates import CandidateExtractor, MentionExtractor
        from fonduer.candidates.matchers import (
            DictionaryMatch,
            Intersect,
            LambdaFunctionMatcher,
            RegexMatchSpan,
            Union,
        )
        from fonduer.candidates.models import candidate_subclass, mention_subclass
        from fonduer.features import Featurizer
        from metal.label_model import LabelModel # GenerativeModel in v0.2.3
        from fonduer.learning import SparseLogisticRegression
        from fonduer.parser import Parser
        from fonduer.parser.models import Document, Sentence
        from fonduer.parser.preprocessors import HTMLDocPreprocessor
        from fonduer.supervision import Labeler, get_gold_labels


[0.2.3] - 2018-07-23
--------------------

* `@lukehsiao`_: Support Figures nested in Cell contexts and Paragraphs in
  Figure contexts.
  (`#84 <https://github.com/HazyResearch/fonduer/pull/84>`_)

[0.2.2] - 2018-07-22
--------------------

.. note::
    Version 0.2.0 and 0.2.1 had to be skipped due to errors in uploading those
    versions to PyPi. Consequently, v0.2.2 is the version directly after
    v0.1.8.

.. warning::
    This release is NOT backwards compatable with v0.1.8. The code has now been
    refactored into submodules, where each submodule corresponds with a phase
    of the Fonduer pipeline. Consequently, you may need to adjust the paths
    of your imports from Fonduer.

* `@lukehsiao`_: Remove the futures imports, truly making Fonduer Python 3
  only. Also reorganize the codebase into submodules for each pipeline phase.
  (`#59 <https://github.com/HazyResearch/fonduer/pull/59>`_)
* `@lukehsiao`_: Split models and preprocessors into individual files.
  (`#60 <https://github.com/HazyResearch/fonduer/pull/60>`_,
  `#64 <https://github.com/HazyResearch/fonduer/pull/64>`_)
* `@senwu`_: Add branding, OSX tests.
  (`#61 <https://github.com/HazyResearch/fonduer/pull/61>`_,
  `#62 <https://github.com/HazyResearch/fonduer/pull/62>`_)
* `@lukehsiao`_: Rename to Phrase to Sentence.
  (`#72 <https://github.com/HazyResearch/fonduer/pull/72>`_)
* `@lukehsiao`_: Update the Data Model to include Caption, Section, Paragraph.
  (`#76 <https://github.com/HazyResearch/fonduer/pull/76>`_,
  `#77 <https://github.com/HazyResearch/fonduer/pull/77>`_,
  `#78 <https://github.com/HazyResearch/fonduer/pull/78>`_)
* `@senwu`_: Split up lf_helpers into separate files for each modality.
  (`#81 <https://github.com/HazyResearch/fonduer/pull/81>`_)
* A variety of small bugfixes and code cleanup.
  (`view milestone <https://github.com/HazyResearch/fonduer/milestone/8>`_)

[0.1.8] - 2018-06-01
--------------------

* `@senwu`_: Remove the Viewer, which is unused in Fonduer
  (`#55 <https://github.com/HazyResearch/fonduer/pull/55>`_)
* `@senwu`_: Fix SimpleTokenizer for lingual features are disabled
  (`#53 <https://github.com/HazyResearch/fonduer/pull/53>`_)
* `@prabh06`_: Extend styles parsing and add regex search
  (`#52 <https://github.com/HazyResearch/fonduer/pull/52>`_)
* `@lukehsiao`_: Remove unnecessary encoding in __repr__
  (`#50 <https://github.com/HazyResearch/fonduer/pull/50>`_)
* `@lukehsiao`_: Fix LocationMatch NER tags for spaCy
  (`#50 <https://github.com/HazyResearch/fonduer/pull/50>`_)

[0.1.7] - 2018-04-04
--------------------

.. warning::
    This release is NOT backwards compatable with v0.1.6. Specifically, the
    ``snorkel`` submodule in fonduer has been removed. Any previous imports of
    the form:

    .. code:: python

        from fonduer.snorkel._ import _

    Should drop the ``snorkel`` submodule:

    .. code:: python

        from fonduer._ import _

.. tip::
    To leverage the logging output of Fonduer, such as in a Jupyter Notebook,
    you can configure a logger in your application:

    .. code:: python

        import logging

        logging.basicConfig(stream=sys.stdout, format='[%(levelname)s] %(name)s - %(message)s')
        log = logging.getLogger('fonduer')
        log.setLevel(logging.INFO)


* `@lukehsiao`_: Remove SQLite code, switch to logging, and absorb snorkel
  codebase directly into the fonduer package for simplicity
  (`#44 <https://github.com/HazyResearch/fonduer/pull/44>`_)
* `@lukehsiao`_: Add lf_helpers to ReadTheDocs
  (`#42 <https://github.com/HazyResearch/fonduer/pull/42>`_)
* `@lukehsiao`_: Remove unused package dependencies
  (`#41 <https://github.com/HazyResearch/fonduer/pull/41>`_)

[0.1.6] - 2018-03-31
--------------------

* `@senwu`_: Fix support for providing a PostgreSQL username and password as
  part of the connection string provided to Meta.init()
  (`#40 <https://github.com/HazyResearch/fonduer/pull/40>`_)
* `@lukehsiao`_: Switch README from Markdown to reStructuredText

[0.1.5] - 2018-03-31
--------------------
.. warning::
    This release is NOT backwards compatable with v0.1.4. Specifically, in order
    to initialize a session with postgresql, you no longer do

    .. code:: python

        os.environ['SNORKELDB'] = 'postgres://localhost:5432/' + DBNAME
        from fonduer import SnorkelSession
        session = SnorkelSession()

    which had the side-effects of manipulating your database tables on import
    (or creating a ``snorkel.db`` file if you forgot to set the environment
    variable). Now, you use the Meta class to initialize your session:

    .. code:: python

        from fonduer import Meta
        session = Meta.init("postgres://localhost:5432/" + DBNAME).Session()

    No side-effects occur until ``Meta`` is initialized.

* `@lukehsiao`_: Remove reliance on environment vars and remove side-effects of
  importing fonduer (`#36 <https://github.com/HazyResearch/fonduer/pull/36>`_)
* `@lukehsiao`_: Bring codebase in PEP8 compliance and add automatic code-style
  checks (`#37 <https://github.com/HazyResearch/fonduer/pull/37>`_)

[0.1.4] - 2018-03-30
--------------------

* `@lukehsiao`_: Separate tutorials into their own repo (`#31
  <https://github.com/HazyResearch/fonduer/pull/31>`_)

[0.1.3] - 2018-03-29
--------------------

Minor hotfix to the README formatting for PyPi.

[0.1.2] - 2018-03-29
--------------------

* `@lukehsiao`_: Deploy Fonduer to PyPi using Travis-CI


..
  For convenience, all username links for contributors can be listed here

.. _@lukehsiao: https://github.com/lukehsiao
.. _@senwu: https://github.com/senwu
.. _@prabh06: https://github.com/Prabh06
.. _@HiromuHota: https://github.com/HiromuHota
.. _@j-rausch: https://github.com/j-rausch
.. _@KenSugimoto: https://github.com/KenSugimoto<|MERGE_RESOLUTION|>--- conflicted
+++ resolved
@@ -56,13 +56,10 @@
 
 Fixed
 ^^^^^
-<<<<<<< HEAD
 * `@senwu`_: Use mecab-python3 version 0.7 for Japanese tokenization since
     spaCy only support version 0.7.
-=======
 * `@HiromuHota`_: Use black 18.9b0 or higher to be consistent with isort.
   (`#225 <https://github.com/HazyResearch/fonduer/issues/225>`_)
->>>>>>> 61b03632
 * `@senwu`_: Update the metal version.
 * `@senwu`_: Expose the ``b`` and ``pos_label`` in training.
 * `@senwu`_: Fix the issue that pdfinfo causes parsing error when it contains
