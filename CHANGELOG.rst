--- conflicted
+++ resolved
@@ -2,18 +2,17 @@
 [Unreleased]
 ------------
 
-<<<<<<< HEAD
 Changed
 ^^^^^^^
 * `@lukehsiao`_: Added ``longest_match_only`` parameter to
   :class:`LambdaFunctionMatcher`, which defaults to False, rather than True.
   (`#165 <https://github.com/HazyResearch/fonduer/pull/165>`_)
-=======
+
 Fixed
 ^^^^^
 * `@lukehsiao`_: Fixes the behavior of the ``get_between_ngrams`` data model
   util. (`#164 <https://github.com/HazyResearch/fonduer/pull/164>`_)
->>>>>>> fa770fb8
+
 
 [0.3.2] - 2018-09-20
 --------------------
