Unreleased_
-----------

Added
^^^^^
* `@senwu`_: Refactor `Featurization` to support user defined customized feature
  extractors and rename existing feature extractors' name to match the paper.

.. note::

    Rather than using a fixed multimodal feature library along, we have added an
    interface for users to provide customized feature extractors. Please see our
    full documentation for details.

    .. code:: python

        from fonduer.features import Featurizer, FeatureExtractor

        # Example feature extractor
        def feat_ext(candidates):
            for candidate in candidates:
                yield candidate.id, f"{candidate.id}", 1

        feature_extractors=FeatureExtractor(customize_feature_funcs=[feat_ext])
        featurizer = Featurizer(session, [PartTemp], feature_extractors=feature_extractors)

    Rather than:

    .. code:: python

        from fonduer.features import Featurizer

        featurizer = Featurizer(session, [PartTemp])

* `@HiromuHota`_: Add page argument to get_pdf_dim in case pages have different dimensions.
* `@HiromuHota`_: Add Labeler#upsert_keys.
* `@HiromuHota`_: Add `vizlink` as an argument to `Parser` to be able to plug a custom visual linker.
  Unless otherwise specified, `VisualLinker` will be used by default.

.. note::

    Example usage:

    .. code:: python

        from fonduer.parser.visual_linker import VisualLinker
        class CustomVisualLinker(VisualLinker):
            def __init__(self):
                """Your code"""

            def link(self, document_name: str, sentences: Iterable[Sentence], pdf_path: str) -> Iterable[Sentence]:
                """Your code"""

            def is_linkable(self, filename: str) -> bool:
                """Your code"""

        from fonduer.parser import Parser
        parser = Parser(session, vizlink=CustomVisualLinker())

* `@HiromuHota`_: Add `LingualParser`, which any lingual parser like `Spacy` should inherit from,
  and add `lingual_parser` as an argument to `Parser` to be able to plug a custom lingual parser.
* `@HiromuHota`_: Annotate types to some of the classes incl. preprocesssors and parser/models.

Changed
^^^^^^^
* `@HiromuHota`_: Load a spaCy model if possible during `Spacy#__init__`.
* `@HiromuHota`_: Rename Spacy to SpacyParser.
* `@HiromuHota`_: Rename SimpleTokenizer into SimpleParser and let it inherit LingualParser.
* `@HiromuHota`_: Move all ligual parsers into lingual_parser folder.
* `@HiromuHota`_: Make load_lang_model private as a model is internally loaded during init.
* `@HiromuHota`_: Add a unit test for ``Parser`` with tabular=False.
  (`#261 <https://github.com/HazyResearch/fonduer/pull/261>`_)
* `@HiromuHota`_: Now ``longest_match_only`` of ``Union``, ``Intersect``, and ``Inverse`` override that of child matchers.
* `@HiromuHota`_: Use the official name "beautifulsoup4" instead of an alias "bs4".
  (`#306 <https://github.com/HazyResearch/fonduer/issues/306>`_)
* `@HiromuHota`_: Pin PyTorch on 1.1.0 to align with Snorkel of 0.9.X.

Removed
^^^^^^^

* `@HiromuHota`_: Remove __repr__ from each mixin class as the referenced attributes are not available.
* `@HiromuHota`_: Remove the dependency on nltk, but ``PorterStemmer()`` can still be used,
  if it is provided as ``DictionaryMatch(stemmer=PorterStemmer())``.
* `@HiromuHota`_: Remove ``_NgramMatcher`` and ``_FigureMatcher`` as they are no longer needed.
* `@HiromuHota`_: Remove the dependency on Pandas and visual_linker._display_links.

Fixed
^^^^^
* `@senwu`_: Fix legacy code bug in ``SymbolTable``.
* `@HiromuHota`_: Fix the type of max_docs.
* `@HiromuHota`_: Associate sentence with section and paragraph no matter what tabular is.
  (`#261 <https://github.com/HazyResearch/fonduer/pull/261>`_)
* `@HiromuHota`_: Add a safeguard that prevents from accessing Meta.engine before it is assigned.
  Also this change allows creating a mention/candidate subclass even before Meta is initialized.
* `@HiromuHota`_: Create an Engine and open a connection in each child process.
  (`#323 <https://github.com/HazyResearch/fonduer/issues/323>`_)
* `@HiromuHota`_: Fix ``featurizer.apply(docs=train_docs)`` fails on clearing.
  (`#250 <https://github.com/HazyResearch/fonduer/issues/250>`_)
* `@HiromuHota`_: Correct abs_char_offsets to make it absolute.
  (`#332 <https://github.com/HazyResearch/fonduer/issues/332>`_)
* `@HiromuHota`_: Fix deadlock error during Labeler.apply and Featurizer.apply.
  (`#328 <https://github.com/HazyResearch/fonduer/issues/328>`_)
* `@HiromuHota`_: Avoid networkx 2.4 so that snorkel-metal does not use the removed API.
<<<<<<< HEAD
* `@HiromuHota`_: Make mention/candidate_subclasses and their objects picklable.
=======
* `@HiromuHota`_: Fix the issue that Labeler.apply with docs instead of split fails.
  (`#340 <https://github.com/HazyResearch/fonduer/pull/340>`_)
>>>>>>> 735287af

0.7.0_ - 2019-06-12
-------------------

Added
^^^^^
* `@HiromuHota`_: Add notes about the current implementation of data models.
* `@HiromuHota`_: Add Featurizer#upsert_keys.
* `@HiromuHota`_: Update the doc for OS X about an external dependency on libomp.
* `@HiromuHota`_: Add test_classifier.py to unit test Classifier and its subclasses.
* `@senwu`_: Add test_simple_tokenizer.py to unit test simple_tokenizer.
* `@HiromuHota`_: Add test_spacy_parser.py to unit test spacy_parser.

Changed
^^^^^^^
* `@HiromuHota`_: Assign a section for mention spaces.
* `@HiromuHota`_: Incorporate entity_confusion_matrix as a first-class citizen and
  rename it to confusion_matrix because it can be used both entity-level
  and mention-level.
* `@HiromuHota`_: Separate Spacy#_split_sentences_by_char_limit to test itself.
* `@HiromuHota`_: Refactor the custom sentence_boundary_detector for readability
  and efficiency.
* `@HiromuHota`_: Remove a redundant argument, document, from Spacy#split_sentences.
* `@HiromuHota`_: Refactor TokenPreservingTokenizer for readability.

Removed
^^^^^^^
* `@HiromuHota`_: Remove ``data_model_utils.tabular.same_document``, which
  always returns True because a candidate can only have mentions from the same
  document under the current implemention of ``CandidateExtractorUDF``.

Fixed
^^^^^
* `@senwu`_: Fix the doc about the PostgreSQL version requirement.

0.6.2_ - 2019-04-01
-------------------

Fixed
^^^^^
* `@lukehsiao`_: Fix Meta initialization bug which would configure logging
  upon import rather than allowing the user to configure logging themselves.

0.6.1_ - 2019-03-29
-------------------

Added
^^^^^
* `@senwu`_: update the spacy version to v2.1.x.
* `@lukehsiao`_: provide ``fonduer.init_logging()`` as a way to configure
  logging to a temp directory by default.

.. note::

    Although you can still configure ``logging`` manually, with this change
    we also provide a function for initializing logging. For example, you
    can call:

    .. code:: python

        import logging
        import fonduer

        # Optionally configure logging
        fonduer.init_logging(
          log_dir="log_folder",
          format="[%(asctime)s][%(levelname)s] %(name)s:%(lineno)s - %(message)s",
          level=logging.INFO
        )

        session = fonduer.Meta.init(conn_string).Session()

    which will create logs within the ``log_folder`` directory. If logging is
    not explicitly initialized, we will provide a default configuration which
    will store logs in a temporary directory.

Changed
^^^^^^^
* `@senwu`_: Update the whole logging strategy.

.. note::
    For the whole logging strategy:

    With this change, the running log is stored ``fonduer.log`` in the
    ``{fonduer.Meta.log_path}/{datetime}`` folder. User can specify it
    using ``fonduer.init_logging()``. It also contains the learning logs init.

    For learning logging strategy:

    Previously, the model checkpoints are stored in the user provided folder
    by ``save_dir`` and the name for checkpoint is
    ``{model_name}.mdl.ckpt.{global_step}``.

    With this change, the model is saved in the subfolder of the same folder
    ``fonduer.Meta.log_path`` with log file file. Each learning run creates a
    subfolder under name ``{datetime}_{model_name}`` with all model checkpoints
    and tensorboard log file init. To use the tensorboard to check the learning
    curve, run ``tensorboard --logdir LOG_FOLDER``.

Fixed
^^^^^
* `@senwu`_: Change the exception condition to make sure parser run end to end.
* `@lukehsiao`_: Fix parser error when text was located in the ``tail`` of an
  LXML table node..
* `@HiromuHota`_: Store lemmas and pos_tags in case they are returned from a
  tokenizer.
* `@HiromuHota`_: Use unidic instead of ipadic for Japanese.
  (`#231 <https://github.com/HazyResearch/fonduer/issues/231>`_)
* `@senwu`_: Use mecab-python3 version 0.7 for Japanese tokenization since
  spaCy only support version 0.7.
* `@HiromuHota`_: Use black 18.9b0 or higher to be consistent with isort.
  (`#225 <https://github.com/HazyResearch/fonduer/issues/225>`_)
* `@HiromuHota`_: Workaround no longer required for Japanese as of spaCy v2.1.0.
  (`#224 <https://github.com/HazyResearch/fonduer/pull/224>`_)
* `@senwu`_: Update the metal version.
* `@senwu`_: Expose the ``b`` and ``pos_label`` in training.
* `@senwu`_: Fix the issue that pdfinfo causes parsing error when it contains
  more than one ``Page``.

0.6.0_ - 2019-02-17
-------------------

Changed
^^^^^^^
* `@lukehsiao`_: improved performance of ``data_model_utils`` through caching
  and simplifying the underlying queries.
  (`#212 <https://github.com/HazyResearch/fonduer/pull/212>`_,
  `#215 <https://github.com/HazyResearch/fonduer/pull/215>`_)
* `@senwu`_: upgrade to PyTorch v1.0.0.
  (`#209 <https://github.com/HazyResearch/fonduer/pull/209>`_)

Removed
^^^^^^^
* `@lukehsiao`_: Removed the redundant ``get_gold_labels`` function.

.. note::

    Rather than calling get_gold_labels directly, call it from the Labeler:

    .. code:: python

        from fonduer.supervision import Labeler
        labeler = Labeler(session, [relations])
        L_gold_train = labeler.get_gold_labels(train_cands, annotator='gold')

    Rather than:

    .. code:: python

        from fonduer.supervision import Labeler, get_gold_labels
        labeler = Labeler(session, [relations])
        L_gold_train = get_gold_labels(session, train_cands, annotator_name='gold')

Fixed
^^^^^
* `@senwu`_: Improve type checking in featurization.
* `@lukehsiao`_: Fixed sentence.sentence_num bug in get_neighbor_sentence_ngrams.
* `@lukehsiao`_: Add session synchronization to sqlalchemy delete queries.
  (`#214 <https://github.com/HazyResearch/fonduer/pull/214>`_)
* `@lukehsiao`_: Update PyYAML dependency to patch CVE-2017-18342.
  (`#205 <https://github.com/HazyResearch/fonduer/pull/205>`_)
* `@KenSugimoto`_: Fix max/min in ``visualizer.get_box``

0.5.0_ - 2019-01-01
-------------------

Added
^^^^^
* `@senwu`_: Support CSV, TSV, Text input data format.
  For CSV format, ``CSVDocPreprocessor`` treats each line in the input file as
  a document. It assumes that each column is one section and content in each
  column as one paragraph as default. However, if the column is complex, an
  advanced parser may be used by specifying ``parser_rule`` parameter in a dict
  format where key is the column index and value is the specific parser.

.. note::

    In Fonduer v0.5.0, you can use ``CSVDocPreprocessor``:

    .. code:: python

        from fonduer.parser import Parser
        from fonduer.parser.preprocessors import CSVDocPreprocessor
        from fonduer.utils.utils_parser import column_constructor

        max_docs = 10

        # Define specific parser for the third column (index 2), which takes ``text``,
        # ``name=None``, ``type="text"``, and ``delim=None`` as input and generate
        # ``(content type, content name, content)`` for ``build_node``
        # in ``fonduer.utils.utils_parser``.
        parser_rule = {
            2: partial(column_constructor, type="figure"),
        }

        doc_preprocessor = CSVDocPreprocessor(
            PATH_TO_DOCS, max_docs=max_docs, header=True, parser_rule=parser_rule
        )

        corpus_parser = Parser(session, structural=True, lingual=True, visual=False)
        corpus_parser.apply(doc_preprocessor, parallelism=PARALLEL)

        all_docs = corpus_parser.get_documents()

  For TSV format, ``TSVDocPreprocessor`` assumes each line in input file as a
  document which should follow (doc_name <tab> doc_text) format.

  For Text format, ``TextDocPreprocessor`` assumes one document per file.

Changed
^^^^^^^
* `@senwu`_: Reorganize ``learning`` module to use pytorch dataloader, include
  ``MultiModalDataset`` to better handle multimodal information, and simplify
  the code
* `@senwu`_: Remove ``batch_size`` input argument from ``_calc_logits``,
  ``marginals``, ``predict``, and ``score`` in ``Classifier``
* `@senwu`_: Rename ``predictions`` to ``predict`` in ``Classifier`` and update
  the input arguments to have ``pos_label`` (assign positive label for binary class
  prediction) and ``return_probs`` (If True, return predict probablities as well)
* `@senwu`_: Update ``score`` function in ``Classifier`` to include:
  (1) For binary: precision, recall, F-beta score, accuracy, ROC-AUC score;
  (2) For categorical: accuracy;
* `@senwu`_: Remove ``LabelBalancer``
* `@senwu`_: Remove original ``Classifier`` class, rename ``NoiseAwareModel`` to
  ``Classifier`` and use the same setting for both binary and multi-class classifier
* `@senwu`_: Unify the loss (``SoftCrossEntropyLoss``) for all settings
* `@senwu`_: Rename ``layers`` in learning module to ``modules``
* `@senwu`_: Update code to use Python 3.6+'s f-strings
* `@HiromuHota`_: Reattach doc with the current session at
  MentionExtractorUDF#apply to avoid doing so at each MentionSpace.

Fixed
^^^^^
* `@HiromuHota`_: Modify docstring of functions that return get_sparse_matrix
* `@lukehsiao`_: Fix the behavior of ``get_last_documents`` to return Documents
  that are correctly linked to the database and can be navigated by the user.
  (`#201 <https://github.com/HazyResearch/fonduer/pull/201>`_)
* `@lukehsiao`_: Fix the behavior of MentionExtractor ``clear`` and
  ``clear_all`` to also delete the Candidates that correspond to the Mentions.

0.4.1_ - 2018-12-12
-------------------

Added
^^^^^
* `@senwu`_: Added alpha spacy support for Chinese tokenizer.

Changed
^^^^^^^
* `@lukehsiao`_: Add soft version pinning to avoid failures due to dependency
  API changes.
* `@j-rausch`_: Change ``get_row_ngrams`` and ``get_col_ngrams`` to return
  ``None`` if the passed ``Mention`` argument is not inside a table.
  (`#194 <https://github.com/HazyResearch/fonduer/pull/194>`_)

Fixed
^^^^^
* `@senwu`_: fix non-deterministic issue from get_candidates and get_mentions
  by parallel candidate/mention generation.

0.4.0_ - 2018-11-27
-------------------

Added
^^^^^
* `@senwu`_: Rename ``span`` attribute to ``context`` in mention_subclass to
  better support mulitmodal mentions.
  (`#184 <https://github.com/HazyResearch/fonduer/pull/184>`_)

.. note::
    The way to retrieve corresponding data model object from mention changed.
    In Fonduer v0.3.6, we use ``.span``:

    .. code:: python

        # sent_mention is a SentenceMention
        sentence = sent_mention.span.sentence

    With this release, we use ``.context``:

    .. code:: python

        # sent_mention is a SentenceMention
        sentence = sent_mention.context.sentence

* `@senwu`_: Add support to extract multimodal candidates and add
  ``DoNothingMatcher`` matcher.
  (`#184 <https://github.com/HazyResearch/fonduer/pull/184>`_)

.. note::
    The Mention extraction support all data types in data model. In Fonduer
    v0.3.6, Mention extraction only supports ``MentionNgrams`` and
    ``MentionFigures``:

    .. code:: python

        from fonduer.candidates import (
            MentionFigures,
            MentionNgrams,
        )

    With this release, it supports all data types:

    .. code:: python

        from fonduer.candidates import (
            MentionCaptions,
            MentionCells,
            MentionDocuments,
            MentionFigures,
            MentionNgrams,
            MentionParagraphs,
            MentionSections,
            MentionSentences,
            MentionTables,
        )

* `@senwu`_: Add support to parse multiple sections in parser, fix webpage
  context, and add name column for each context in data model.
  (`#182 <https://github.com/HazyResearch/fonduer/pull/182>`_)

Fixed
^^^^^
* `@senwu`_: Remove unnecessary backref in mention generation.
* `@j-rausch`_: Improve error handling for invalid row spans.
  (`#183 <https://github.com/HazyResearch/fonduer/pull/183>`_)

0.3.6_ - 2018-11-15
-------------------

Fixed
^^^^^
* `@lukehsiao`_: Updated snorkel-metal version requirement to ensure new syntax
  works when a user upgrades Fonduer.
* `@lukehsiao`_: Improve error messages on PostgreSQL connection and update FAQ.

0.3.5_ - 2018-11-04
-------------------

Added
^^^^^
* `@senwu`_: Add ``SparseLSTM`` support reducing the memory used by the LSTM
  for large applications.
  (`#175 <https://github.com/HazyResearch/fonduer/pull/175>`_)

.. note::
    With the SparseLSTM discriminative model, we save memory for the origin
    LSTM model while sacrificing runtime. In Fonduer v0.3.5, SparseLSTM is as
    follows:

    .. code:: python

        from fonduer.learning import SparseLSTM

        disc_model = SparseLSTM()
        disc_model.train(
            (train_cands, train_feature), train_marginals, n_epochs=5, lr=0.001
        )

Fixed
^^^^^
* `@senwu`_: Fix issue with ``get_last_documents`` returning the incorrect
  number of docs and update the tests.
  (`#176 <https://github.com/HazyResearch/fonduer/pull/176>`_)

* `@senwu`_: Use the latest MeTaL syntax and fix flake8 issues.
  (`#173 <https://github.com/HazyResearch/fonduer/pull/173>`_)

0.3.4_ - 2018-10-17
-------------------

Changed
^^^^^^^
* `@senwu`_: Use ``sqlalchemy`` to check connection string. Use ``postgresql``
  instead of ``postgres`` in connection string.

Fixed
^^^^^
* `@lukehsiao`_: The features/labels/gold_label key tables were not properly
  designed for multiple relations in that they indistinguishably shared the
  global index of keys. This fixes this issue by including the names of the
  relations associated with each key. In addition, this ensures that clearing a
  single relation, or relabeling a single training relation does not
  inadvertently corrupt the global index of keys.
  (`#167 <https://github.com/HazyResearch/fonduer/pull/167>`_)

0.3.3_ - 2018-09-27
-------------------

Changed
^^^^^^^
* `@lukehsiao`_: Added ``longest_match_only`` parameter to
  :class:`LambdaFunctionMatcher`, which defaults to False, rather than True.
  (`#165 <https://github.com/HazyResearch/fonduer/pull/165>`_)

Fixed
^^^^^
* `@lukehsiao`_: Fixes the behavior of the ``get_between_ngrams`` data model
  util. (`#164 <https://github.com/HazyResearch/fonduer/pull/164>`_)
* `@lukehsiao`_: Batch queries so that PostgreSQL buffers aren't exceeded.
  (`#162 <https://github.com/HazyResearch/fonduer/pull/162>`_)

0.3.2_ - 2018-09-20
-------------------

Changed
^^^^^^^
* `@lukehsiao`_: :class:`MentionNgrams` ``split_tokens`` now defaults to an
  empty list and splits on all occurrences, rather than just the first
  occurrence.
* `@j-rausch`_: Parser will now skip documents with parsing errors rather than
  crashing.

Fixed
^^^^^
* `@lukehsiao`_: Fix attribute error when using MentionFigures.

0.3.1_ - 2018-09-18
-------------------

Fixed
^^^^^
* `@lukehsiao`_: Fix the layers module in fonduer.learning.disc_models.layers.

0.3.0_ - 2018-09-18
-------------------

Added
^^^^^
* `@lukehsiao`_: Add supporting functions for incremental knowledge base
  construction. (`#154 <https://github.com/HazyResearch/fonduer/pull/154>`_)
* `@j-rausch`_: Added alpha spacy support for Japanese tokenizer.
* `@senwu`_: Add sparse logistic regression support.
* `@senwu`_: Support Python 3.7.
* `@lukehsiao`_: Allow user to change featurization settings by providing
  ``.fonduer-config.yaml`` in their project.
* `@lukehsiao`_: Add a new Mention object, and have Candidate objects be
  composed of Mention objects, rather than directly of Spans. This allows a
  single Mention to be reused in multiple relations.
* `@lukehsiao`_: Improved connection-string validation for the Meta class.

Changed
^^^^^^^
* `@j-rausch`_: ``Document.text`` now returns the modified document text, based
  on the user-defined html-tag stripping in the parsing stage.
* `@j-rausch`_: ``Ngrams`` now has a ``n_min`` argument to specify a minimum
  number of tokens per extracted n-gram.
* `@lukehsiao`_: Rename ``BatchLabelAnnotator`` to ``Labeler`` and
  ``BatchFeatureAnnotator`` to ``Featurizer``. The classes now support multiple
  relations.
* `@j-rausch`_: Made spacy tokenizer to default tokenizer, as long as there
  is (alpha) support for the chosen language. ```lingual``` argument now
  specifies whether additional spacy NLP processing shall be performed.
* `@senwu`_: Reorganize the disc model structure.
  (`#126 <https://github.com/HazyResearch/fonduer/pull/126>`_)
* `@lukehsiao`_: Add ``session`` and ``parallelism`` as a parameter to all UDF
  classes.
* `@j-rausch`_: Sentence splitting in lingual mode is now performed by
  spacy's sentencizer instead of the dependency parser. This can lead to
  variations in sentence segmentation and tokenization.
* `@j-rausch`_: Added ``language`` argument to ``Parser`` for specification
  of language used by ``spacy_parser``. E.g. ``language='en'```.
* `@senwu`_: Change weak supervision learning framework from numbskull to
  `MeTaL <https://github.com/HazyResearch/metal>_`.
  (`#119 <https://github.com/HazyResearch/fonduer/pull/119>`_)
* `@senwu`_: Change learning framework from Tensorflow to PyTorch.
  (`#115 <https://github.com/HazyResearch/fonduer/pull/115>`_)
* `@lukehsiao`_: Blacklist <script> nodes by default when parsing HTML docs.
* `@lukehsiao`_: Reorganize ReadTheDocs structure to mirror the repository
  structure. Now, each pipeline phase's user-facing API is clearly shown.
* `@lukehsiao`_: Rather than importing ambiguously from ``fonduer`` directly,
  disperse imports into their respective pipeline phases. This eliminates
  circular dependencies, and makes imports more explicit and clearer to the
  user where each import is originating from.
* `@lukehsiao`_: Provide debug logging of external subprocess calls.
* `@lukehsiao`_: Use ``tdqm`` for progress bar (including multiprocessing).
* `@lukehsiao`_: Set the default PostgreSQL client encoding to "utf8".
* `@lukehsiao`_: Organize documentation for ``data_model_utils`` by modality.
  (`#85 <https://github.com/HazyResearch/fonduer/pull/85>`_)
* `@lukehsiao`_: Rename ``lf_helpers`` to ``data_model_utils``, since they can
  be applied more generally to throttlers or used for error analysis, and are
  not limited to just being used in labeling functions.
* `@lukehsiao`_: Update the CHANGELOG to start following `KeepAChangelog
  <https://keepachangelog.com/en/1.0.0/>`_ conventions.

Removed
^^^^^^^
* `@lukehsiao`_: Remove the XMLMultiDocPreprocessor.
* `@lukehsiao`_: Remove the ``reduce`` option for UDFs, which were unused.
* `@lukehsiao`_: Remove get parent/children/sentence generator from Context.
  (`#87 <https://github.com/HazyResearch/fonduer/pull/87>`_)
* `@lukehsiao`_: Remove dependency on ``pdftotree``, which is currently unused.

Fixed
^^^^^
* `@j-rausch`_: Improve ``spacy_parser`` performance. We split the lingual
  parsing pipeline into two stages. First, we parse structure and gather all
  sentences for a document. Then, we merge and feed all sentences per document
  into the spacy NLP pipeline for more efficient processing.
* `@senwu`_: Speed-up of ``_get_node`` using caching.
* `@HiromuHota`_: Fixed bug with Ngram splitting and empty TemporarySpans.
  (`#108 <https://github.com/HazyResearch/fonduer/pull/108>`_,
  `#112 <https://github.com/HazyResearch/fonduer/pull/112>`_)
* `@lukehsiao`_: Fixed PDF path validation when using ``visual=True`` during
  parsing.
* `@lukehsiao`_: Fix Meta bug which would not switch databases when init() was
  called with a new connection string.

.. note::
    With the addition of Mentions, the process of Candidate extraction has
    changed. In Fonduer v0.2.3, Candidate extraction was as follows:

    .. code:: python

        candidate_extractor = CandidateExtractor(PartAttr,
                                [part_ngrams, attr_ngrams],
                                [part_matcher, attr_matcher],
                                candidate_filter=candidate_filter)

        candidate_extractor.apply(docs, split=0, parallelism=PARALLEL)

    With this release, you will now first extract Mentions and then extract
    Candidates based on those Mentions:

    .. code:: python

        # Mention Extraction
        part_ngrams = MentionNgramsPart(parts_by_doc=None, n_max=3)
        temp_ngrams = MentionNgramsTemp(n_max=2)
        volt_ngrams = MentionNgramsVolt(n_max=1)

        Part = mention_subclass("Part")
        Temp = mention_subclass("Temp")
        Volt = mention_subclass("Volt")
        mention_extractor = MentionExtractor(
            session,
            [Part, Temp, Volt],
            [part_ngrams, temp_ngrams, volt_ngrams],
            [part_matcher, temp_matcher, volt_matcher],
        )
        mention_extractor.apply(docs, split=0, parallelism=PARALLEL)

        # Candidate Extraction
        PartTemp = candidate_subclass("PartTemp", [Part, Temp])
        PartVolt = candidate_subclass("PartVolt", [Part, Volt])

        candidate_extractor = CandidateExtractor(
            session,
            [PartTemp, PartVolt],
            throttlers=[temp_throttler, volt_throttler]
        )

        candidate_extractor.apply(docs, split=0, parallelism=PARALLEL)

    Furthermore, because Candidates are now composed of Mentions rather than
    directly of Spans, to get the Span object from a mention, use the ``.span``
    attribute of a Mention.

.. note::
    Fonduer has been reorganized to require more explicit import syntax. In
    Fonduer v0.2.3, nearly everything was imported directly from fonduer:

    .. code:: python

        from fonduer import (
            CandidateExtractor,
            DictionaryMatch,
            Document,
            FeatureAnnotator,
            GenerativeModel,
            HTMLDocPreprocessor,
            Intersect,
            LabelAnnotator,
            LambdaFunctionMatcher,
            MentionExtractor,
            Meta,
            Parser,
            RegexMatchSpan,
            Sentence,
            SparseLogisticRegression,
            Union,
            candidate_subclass,
            load_gold_labels,
            mention_subclass,
        )

    With this release, you will now import from each pipeline phase. This makes
    imports more explicit and allows you to more clearly see which pipeline
    phase each import is associated with:

    .. code:: python

        from fonduer import Meta
        from fonduer.candidates import CandidateExtractor, MentionExtractor
        from fonduer.candidates.matchers import (
            DictionaryMatch,
            Intersect,
            LambdaFunctionMatcher,
            RegexMatchSpan,
            Union,
        )
        from fonduer.candidates.models import candidate_subclass, mention_subclass
        from fonduer.features import Featurizer
        from metal.label_model import LabelModel # GenerativeModel in v0.2.3
        from fonduer.learning import SparseLogisticRegression
        from fonduer.parser import Parser
        from fonduer.parser.models import Document, Sentence
        from fonduer.parser.preprocessors import HTMLDocPreprocessor
        from fonduer.supervision import Labeler, get_gold_labels

0.2.3_ - 2018-07-23
-------------------

Added
^^^^^
* `@lukehsiao`_: Support Figures nested in Cell contexts and Paragraphs in
  Figure contexts.
  (`#84 <https://github.com/HazyResearch/fonduer/pull/84>`_)

0.2.2_ - 2018-07-22
-------------------

.. note::
    Version 0.2.0 and 0.2.1 had to be skipped due to errors in uploading those
    versions to PyPi. Consequently, v0.2.2 is the version directly after
    v0.1.8.

.. warning::
    This release is NOT backwards compatable with v0.1.8. The code has now been
    refactored into submodules, where each submodule corresponds with a phase
    of the Fonduer pipeline. Consequently, you may need to adjust the paths
    of your imports from Fonduer.

Added
^^^^^
* `@senwu`_: Add branding, OSX tests.
  (`#61 <https://github.com/HazyResearch/fonduer/pull/61>`_,
  `#62 <https://github.com/HazyResearch/fonduer/pull/62>`_)
* `@lukehsiao`_: Update the Data Model to include Caption, Section, Paragraph.
  (`#76 <https://github.com/HazyResearch/fonduer/pull/76>`_,
  `#77 <https://github.com/HazyResearch/fonduer/pull/77>`_,
  `#78 <https://github.com/HazyResearch/fonduer/pull/78>`_)

Changed
^^^^^^^
* `@senwu`_: Split up lf_helpers into separate files for each modality.
  (`#81 <https://github.com/HazyResearch/fonduer/pull/81>`_)
* `@lukehsiao`_: Rename to Phrase to Sentence.
  (`#72 <https://github.com/HazyResearch/fonduer/pull/72>`_)
* `@lukehsiao`_: Split models and preprocessors into individual files.
  (`#60 <https://github.com/HazyResearch/fonduer/pull/60>`_,
  `#64 <https://github.com/HazyResearch/fonduer/pull/64>`_)

Removed
^^^^^^^
* `@lukehsiao`_: Remove the futures imports, truly making Fonduer Python 3
  only. Also reorganize the codebase into submodules for each pipeline phase.
  (`#59 <https://github.com/HazyResearch/fonduer/pull/59>`_)

Fixed
^^^^^
* A variety of small bugfixes and code cleanup.
  (`view milestone <https://github.com/HazyResearch/fonduer/milestone/8>`_)

0.1.8_ - 2018-06-01
-------------------

Added
^^^^^
* `@prabh06`_: Extend styles parsing and add regex search
  (`#52 <https://github.com/HazyResearch/fonduer/pull/52>`_)

Removed
^^^^^^^
* `@senwu`_: Remove the Viewer, which is unused in Fonduer
  (`#55 <https://github.com/HazyResearch/fonduer/pull/55>`_)
* `@lukehsiao`_: Remove unnecessary encoding in __repr__
  (`#50 <https://github.com/HazyResearch/fonduer/pull/50>`_)

Fixed
^^^^^
* `@senwu`_: Fix SimpleTokenizer for lingual features are disabled
  (`#53 <https://github.com/HazyResearch/fonduer/pull/53>`_)
* `@lukehsiao`_: Fix LocationMatch NER tags for spaCy
  (`#50 <https://github.com/HazyResearch/fonduer/pull/50>`_)

0.1.7_ - 2018-04-04
-------------------

.. warning::
    This release is NOT backwards compatable with v0.1.6. Specifically, the
    ``snorkel`` submodule in fonduer has been removed. Any previous imports of
    the form:

    .. code:: python

        from fonduer.snorkel._ import _

    Should drop the ``snorkel`` submodule:

    .. code:: python

        from fonduer._ import _

.. tip::
    To leverage the logging output of Fonduer, such as in a Jupyter Notebook,
    you can configure a logger in your application:

    .. code:: python

        import logging

        logging.basicConfig(stream=sys.stdout, format='[%(levelname)s] %(name)s - %(message)s')
        log = logging.getLogger('fonduer')
        log.setLevel(logging.INFO)

Added
^^^^^
* `@lukehsiao`_: Add lf_helpers to ReadTheDocs
  (`#42 <https://github.com/HazyResearch/fonduer/pull/42>`_)

Removed
^^^^^^^
* `@lukehsiao`_: Remove SQLite code, switch to logging, and absorb snorkel
  codebase directly into the fonduer package for simplicity
  (`#44 <https://github.com/HazyResearch/fonduer/pull/44>`_)
* `@lukehsiao`_: Remove unused package dependencies
  (`#41 <https://github.com/HazyResearch/fonduer/pull/41>`_)

0.1.6_ - 2018-03-31
-------------------

Changed
^^^^^^^
* `@lukehsiao`_: Switch README from Markdown to reStructuredText

Fixed
^^^^^
* `@senwu`_: Fix support for providing a PostgreSQL username and password as
  part of the connection string provided to Meta.init()
  (`#40 <https://github.com/HazyResearch/fonduer/pull/40>`_)

0.1.5_ - 2018-03-31
-------------------
.. warning::
    This release is NOT backwards compatable with v0.1.4. Specifically, in order
    to initialize a session with postgresql, you no longer do

    .. code:: python

        os.environ['SNORKELDB'] = 'postgres://localhost:5432/' + DBNAME
        from fonduer import SnorkelSession
        session = SnorkelSession()

    which had the side-effects of manipulating your database tables on import
    (or creating a ``snorkel.db`` file if you forgot to set the environment
    variable). Now, you use the Meta class to initialize your session:

    .. code:: python

        from fonduer import Meta
        session = Meta.init("postgres://localhost:5432/" + DBNAME).Session()

    No side-effects occur until ``Meta`` is initialized.

Removed
^^^^^^^
* `@lukehsiao`_: Remove reliance on environment vars and remove side-effects of
  importing fonduer (`#36 <https://github.com/HazyResearch/fonduer/pull/36>`_)

Fixed
^^^^^
* `@lukehsiao`_: Bring codebase in PEP8 compliance and add automatic code-style
  checks (`#37 <https://github.com/HazyResearch/fonduer/pull/37>`_)

0.1.4_ - 2018-03-30
-------------------

Changed
^^^^^^^
* `@lukehsiao`_: Separate tutorials into their own repo (`#31
  <https://github.com/HazyResearch/fonduer/pull/31>`_)

0.1.3_ - 2018-03-29
-------------------

Fixed
^^^^^
Minor hotfix to the README formatting for PyPi.

0.1.2_ - 2018-03-29
-------------------

Added
^^^^^
* `@lukehsiao`_: Deploy Fonduer to PyPi using Travis-CI

.. _Unreleased: https://github.com/hazyresearch/fonduer/compare/v0.7.0...master
.. _0.7.0: https://github.com/hazyresearch/fonduer/compare/v0.6.2...v0.7.0
.. _0.6.2: https://github.com/hazyresearch/fonduer/compare/v0.6.1...v0.6.2
.. _0.6.1: https://github.com/hazyresearch/fonduer/compare/v0.6.0...v0.6.1
.. _0.6.0: https://github.com/hazyresearch/fonduer/compare/v0.5.0...v0.6.0
.. _0.5.0: https://github.com/hazyresearch/fonduer/compare/v0.4.1...v0.5.0
.. _0.4.1: https://github.com/hazyresearch/fonduer/compare/v0.4.0...v0.4.1
.. _0.4.0: https://github.com/hazyresearch/fonduer/compare/v0.3.6...v0.4.0
.. _0.3.6: https://github.com/hazyresearch/fonduer/compare/v0.3.5...v0.3.6
.. _0.3.5: https://github.com/hazyresearch/fonduer/compare/v0.3.4...v0.3.5
.. _0.3.4: https://github.com/hazyresearch/fonduer/compare/v0.3.3...v0.3.4
.. _0.3.3: https://github.com/hazyresearch/fonduer/compare/v0.3.2...v0.3.3
.. _0.3.2: https://github.com/hazyresearch/fonduer/compare/v0.3.1...v0.3.2
.. _0.3.1: https://github.com/hazyresearch/fonduer/compare/v0.3.0...v0.3.1
.. _0.3.0: https://github.com/hazyresearch/fonduer/compare/v0.2.3...v0.3.0
.. _0.2.3: https://github.com/hazyresearch/fonduer/compare/v0.2.2...v0.2.3
.. _0.2.2: https://github.com/hazyresearch/fonduer/compare/v0.1.8...v0.2.2
.. _0.1.8: https://github.com/hazyresearch/fonduer/compare/v0.1.7...v0.1.8
.. _0.1.7: https://github.com/hazyresearch/fonduer/compare/v0.1.6...v0.1.7
.. _0.1.6: https://github.com/hazyresearch/fonduer/compare/v0.1.5...v0.1.6
.. _0.1.5: https://github.com/hazyresearch/fonduer/compare/v0.1.4...v0.1.5
.. _0.1.4: https://github.com/hazyresearch/fonduer/compare/v0.1.3...v0.1.4
.. _0.1.3: https://github.com/hazyresearch/fonduer/compare/v0.1.2...v0.1.3
.. _0.1.2: https://github.com/hazyresearch/fonduer/releases/tag/v0.1.2

..
  For convenience, all username links for contributors can be listed here

.. _@lukehsiao: https://github.com/lukehsiao
.. _@senwu: https://github.com/senwu
.. _@prabh06: https://github.com/Prabh06
.. _@HiromuHota: https://github.com/HiromuHota
.. _@j-rausch: https://github.com/j-rausch
.. _@KenSugimoto: https://github.com/KenSugimoto<|MERGE_RESOLUTION|>--- conflicted
+++ resolved
@@ -101,12 +101,9 @@
 * `@HiromuHota`_: Fix deadlock error during Labeler.apply and Featurizer.apply.
   (`#328 <https://github.com/HazyResearch/fonduer/issues/328>`_)
 * `@HiromuHota`_: Avoid networkx 2.4 so that snorkel-metal does not use the removed API.
-<<<<<<< HEAD
-* `@HiromuHota`_: Make mention/candidate_subclasses and their objects picklable.
-=======
 * `@HiromuHota`_: Fix the issue that Labeler.apply with docs instead of split fails.
   (`#340 <https://github.com/HazyResearch/fonduer/pull/340>`_)
->>>>>>> 735287af
+* `@HiromuHota`_: Make mention/candidate_subclasses and their objects picklable.
 
 0.7.0_ - 2019-06-12
 -------------------
