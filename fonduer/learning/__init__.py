--- conflicted
+++ resolved
@@ -1,63 +1,5 @@
-<<<<<<< HEAD
-"""
-Fonduer machine learning modules.
-"""
 from fonduer.learning.disc_models.logistic_regression import LogisticRegression
 from fonduer.learning.disc_models.rnn.lstm import LSTM
-
-from fonduer.learning.gen_learning import GenerativeModel, GenerativeModelWeights
-from fonduer.learning.utils import (
-    GridSearch,
-    LabelBalancer,
-    LF_accuracies,
-    LF_conflicts,
-    LF_coverage,
-    LF_overlaps,
-    MentionScorer,
-    ModelTester,
-    RandomSearch,
-    Scorer,
-    binary_scores_from_counts,
-    candidate_conflict,
-    candidate_coverage,
-    candidate_overlap,
-    print_scores,
-    reshape_marginals,
-    sparse_abs,
-    training_set_summary_stats,
-)
-
-__all__ = [
-    "GenerativeModel",
-    "GenerativeModelWeights",
-    "GridSearch",
-    "LF_accuracies",
-    "LF_conflicts",
-    "LF_coverage",
-    "LF_overlaps",
-    "LSTM",
-    "LabelBalancer",
-    "LogisticRegression",
-    "MentionScorer",
-    "ModelTester",
-    "RandomSearch",
-    "Scorer",
-    "binary_scores_from_counts",
-    "candidate_conflict",
-    "candidate_converage",
-    "candidate_coverage",
-    "candidate_overlap",
-    "print_scores",
-    "reshape_marginals",
-    "sparse_abs",
-    "training_set_summary_stats",
-]
-=======
-from fonduer.learning.disc_models.logistic_regression import (
-    LogisticRegression,
-    SparseLogisticRegression,
-)
 from fonduer.learning.gen_learning import GenerativeModel
 
-__all__ = ["GenerativeModel", "LogisticRegression", "SparseLogisticRegression"]
->>>>>>> 6fc8ae03
+__all__ = ["GenerativeModel", "LogisticRegression", "LSTM"]