language: generic
dist: xenial
cache:
  directories:
  - $HOME/.cache/pip
before_cache:
  - rm -f $HOME/.cache/pip/log/debug.log


matrix:
  include:
  - os: linux
    env:
      - PYTHON=3.6
  - os: linux
    env:
      - PYTHON=3.7
  - os: osx
    env:
      - PYTHON=3.6
  - os: osx
    env:
      - PYTHON=3.7
  fast_finish: true

services:
- postgresql

addons:
  postgresql: '10'

notifications:
  email: false

before_install:
- if [ "$TRAVIS_OS_NAME" = "linux" ]; then OS=Linux-x86_64; else OS=MacOSX-x86_64; fi
- if [ "$TRAVIS_OS_NAME" = "linux" ]; then sudo apt-get install -q -y libmecab-dev swig mecab unidic-mecab; fi
<<<<<<< HEAD
- if [ "$TRAVIS_OS_NAME" = "osx" ]; then brew update; fi
- if [ "$TRAVIS_OS_NAME" = "osx" ]; then brew install poppler swig mecab mecab-unidic freetype; fi
=======
- if [ "$TRAVIS_OS_NAME" = "osx" ]; then brew update;fi
- if [ "$TRAVIS_OS_NAME" = "osx" ]; then brew install swig mecab mecab-unidic; fi
- if [ "$TRAVIS_OS_NAME" = "osx" ]; then brew install libomp; fi
>>>>>>> bef4217e
- if [ "$TRAVIS_OS_NAME" = "osx" ]; then sed -i -e "s/ipadic/unidic/" /usr/local/etc/mecabrc; fi
- wget -O miniconda.sh https://repo.continuum.io/miniconda/Miniconda3-latest-$OS.sh
- bash miniconda.sh -b -p $HOME/miniconda
- export PATH="$HOME/miniconda/bin:$PATH"
- conda config --set always_yes yes --set changeps1 no
- conda config --add channels conda-forge
- conda update -q conda
- conda install -q conda-build
- conda install -q poppler
- if [ -n "$PYTHON" ]; then conda create -q -n test-environment python=${PYTHON}; fi
- source activate test-environment
- conda install -q pip
# Start postgresql for osx
- if [[ "$TRAVIS_OS_NAME" == "osx" ]]; then rm -rf /usr/local/var/postgres; fi
- if [[ "$TRAVIS_OS_NAME" == "osx" ]]; then initdb /usr/local/var/postgres; fi
- if [[ "$TRAVIS_OS_NAME" == "osx" ]]; then pg_ctl -D /usr/local/var/postgres start; sleep 5; fi
- if [[ "$TRAVIS_OS_NAME" == "osx" ]]; then createuser -s postgres; fi

- pdfinfo -v
- psql --version
- python --version
- pip --version
- mecab -D || true

# Install PyTorch for Linux with no CUDA support
- |
  if [ "$TRAVIS_OS_NAME" = "linux" ]; then
    if [ "${PYTHON}" = "3.6" ]; then
      pip install https://download.pytorch.org/whl/cpu/torch-1.1.0-cp36-cp36m-linux_x86_64.whl
    fi
    if [ "${PYTHON}" = "3.7" ]; then
      pip install https://download.pytorch.org/whl/cpu/torch-1.1.0-cp37-cp37m-linux_x86_64.whl
    fi
  fi

install:
# Install fonduer dev deps and check code style
- make -s dev_extra
- make check
- make docs
- pip install -q coveralls
- python -m spacy download en
- pip install Wand
- if [[ "$TRAVIS_OS_NAME" == "linux" ]]; then sudo apt-get install libmagickwand-dev ghostscript; fi
- if [[ "$TRAVIS_OS_NAME" == "osx" ]]; then brew install freetype imagemagick; fi
- sudo rm -rf /etc/ImageMagick-6/policy.xml

before_script:
- psql -c 'create database parser_test;' -U postgres
- psql -c 'create database e2e_test;' -U postgres
- psql -c 'create database visualizer_test;' -U postgres
- psql -c 'create database inc_test;' -U postgres
- psql -c 'create database cand_test;' -U postgres
- psql -c 'create database meta_test;' -U postgres
- cd tests/
- "./download_data.sh"
- cd ..

script:
- travis_wait 50 coverage run --source=fonduer -m pytest tests/visualizer/test_visualizer.py

after_success:
- coveralls

deploy:
  provider: pypi
  user: lukehsiao
  password:
    secure: ddkakQE29dAbKo362iFHA1kAzPe6GuMV+zP5GkwYsglYgIOY+iYnPWlnZPaxLOkJyGTASOqOVdtRMg9K67kfTBT7h0yBOozZy6rs595cLX7gNLsjKHbciEK1pyebh82wMmiifCqNfwyf/epOqVAPxV8rzzVRw/x9lVMzNZasIpLQ1yVQyGjnAvm/8BIMhTFfN7DbASWpUUFBZDwjqLtHP8HsJLYucd4y7Hle9FqJ+HA7QGS71D+FVbYu16QNG2iwqnKLjYA8xJbNmzDCYUWZW6De89nbddoGmCfqCFXQK+aALpHjpy/vt811313c6sZy97glJmqRsTo7Z/xxmytYpG6+2Tvid1O0BS3AZOOVYEd/JvW3SURWuxdD1eI6LlZL6oAjNraq7h8XbPhyFfAsBXyahfsMA2tLoHqsLP0jnpVqcMzjn8auWGg0qWhNMxMCkMc0SSVY6mqvpQbnj7ntA5JaweCG56BddYqeOiSGtHhK56sGsQw7+CN/2l4GRlgT0FLkRVJBimD2yd2elyJK9r2gePeaD9Ea/Y2xhEIdilTMDSttZMMkwGsZqpY6//KiGGzFfyV66lWJkY6I1btCwB6DaW86lbRFvuqyzDwKbqZUyLdPHiBmoOjtmAtZyaUKQbnffqiGw1w0nu9viR22iF7zQctQ84R/wTq03tiZfco=
  distributions: sdist bdist_wheel
  skip_cleanup: true
  on:
    tags: true
    branch: master
    condition: $TRAVIS_OS_NAME = "linux" && $PYTHON = "3.7"<|MERGE_RESOLUTION|>--- conflicted
+++ resolved
@@ -35,14 +35,9 @@
 before_install:
 - if [ "$TRAVIS_OS_NAME" = "linux" ]; then OS=Linux-x86_64; else OS=MacOSX-x86_64; fi
 - if [ "$TRAVIS_OS_NAME" = "linux" ]; then sudo apt-get install -q -y libmecab-dev swig mecab unidic-mecab; fi
-<<<<<<< HEAD
-- if [ "$TRAVIS_OS_NAME" = "osx" ]; then brew update; fi
-- if [ "$TRAVIS_OS_NAME" = "osx" ]; then brew install poppler swig mecab mecab-unidic freetype; fi
-=======
 - if [ "$TRAVIS_OS_NAME" = "osx" ]; then brew update;fi
 - if [ "$TRAVIS_OS_NAME" = "osx" ]; then brew install swig mecab mecab-unidic; fi
 - if [ "$TRAVIS_OS_NAME" = "osx" ]; then brew install libomp; fi
->>>>>>> bef4217e
 - if [ "$TRAVIS_OS_NAME" = "osx" ]; then sed -i -e "s/ipadic/unidic/" /usr/local/etc/mecabrc; fi
 - wget -O miniconda.sh https://repo.continuum.io/miniconda/Miniconda3-latest-$OS.sh
 - bash miniconda.sh -b -p $HOME/miniconda
