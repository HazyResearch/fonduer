--- conflicted
+++ resolved
@@ -354,12 +354,7 @@
 
 
 class MentionDocuments(MentionSpace):
-<<<<<<< HEAD
-    """Defines the space of Mentions as document in a Document *x*.
-=======
-    """Defines the space of Mentions as a document in a Document *x*, indexing
-    by **document name**.
->>>>>>> 2867b9f4
+    """Defines the space of Mentions as a document in a Document *x*.
     """
 
     def __init__(self):
