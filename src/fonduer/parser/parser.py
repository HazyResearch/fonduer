--- conflicted
+++ resolved
@@ -82,9 +82,6 @@
             language=language,
         )
 
-<<<<<<< HEAD
-    def clear(self):
-=======
     def apply(
         self, doc_loader, pdf_path=None, clear=True, parallelism=None, progress_bar=True
     ):
@@ -118,7 +115,6 @@
 
         :param pdf_path: This parameter is ignored.
         """
->>>>>>> dd31ba85
         self.session.query(Context).delete()
 
     def get_documents(self):
