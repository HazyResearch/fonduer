import logging

from fonduer.candidates.models import Candidate
from fonduer.features.feature_libs import get_all_feats
from fonduer.features.models import Feature, FeatureKey
from fonduer.utils.udf import UDF, UDFRunner
from fonduer.utils.utils_udf import (
    ALL_SPLITS,
    add_keys,
    batch_upsert_records,
    get_cands_list_from_split,
    get_docs_from_split,
    get_mapping,
    get_sparse_matrix,
    get_sparse_matrix_keys,
)

logger = logging.getLogger(__name__)


class Featurizer(UDFRunner):
    """An operator to add Feature Annotations to Candidates.

    :param session: The database session to use.
    :param candidate_classes: A list of candidate_subclasses to featurize.
    :type candidate_classes: list
    :param parallelism: The number of processes to use in parallel. Default 1.
    :type parallelism: int
    """

    def __init__(self, session, candidate_classes, parallelism=1):
        """Initialize the Featurizer."""
        super(Featurizer, self).__init__(
            session,
            FeaturizerUDF,
            parallelism=parallelism,
            candidate_classes=candidate_classes,
        )
        self.candidate_classes = candidate_classes

<<<<<<< HEAD
    def apply(
        self,
        docs=None,
        split=0,
        train=False,
        clear=True,
        parallelism=None,
        progress_bar=True,
    ):
=======
    def update(self, docs=None, split=0, parallelism=None, progress_bar=True):
        """Update the features of the specified candidates.

        :param docs: If provided, apply features to all the candidates in these
            documents.
        :param split: If docs is None, apply features to the candidates in this
            particular split.
        :type split: int
        :param parallelism: How many threads to use for extraction. This will
            override the parallelism value used to initialize the Featurizer if
            it is provided.
        :type parallelism: int
        :param progress_bar: Whether or not to display a progress bar. The
            progress bar is measured per document.
        :type progress_bar: bool
        """
        self.apply(
            docs=docs,
            split=split,
            train=True,
            clear=False,
            parallelism=parallelism,
            progress_bar=progress_bar,
        )

    def apply(self, docs=None, split=0, train=False, clear=True, **kwargs):
>>>>>>> dd31ba85
        """Apply features to the specified candidates.

        :param docs: If provided, apply features to all the candidates in these
            documents.
        :param split: If docs is None, apply features to the candidates in this
            particular split.
        :type split: int
        :param train: Whether or not to update the global key set of features
            and the features of candidates.
        :type train: bool
        :param clear: Whether or not to clear the features table before
            applying features.
        :type clear: bool
        :param parallelism: How many threads to use for extraction. This will
            override the parallelism value used to initialize the Featurizer if
            it is provided.
        :type parallelism: int
        :param progress_bar: Whether or not to display a progress bar. The
            progress bar is measured per document.
        :type progress_bar: bool
        """
        if docs:
            # Call apply on the specified docs for all splits
            split = ALL_SPLITS
            super(Featurizer, self).apply(
                docs,
                split=split,
                train=train,
                clear=clear,
                parallelism=parallelism,
                progress_bar=progress_bar,
            )
            # Needed to sync the bulk operations
            self.session.commit()
        else:
            # Only grab the docs containing candidates from the given split.
            split_docs = get_docs_from_split(
                self.session, self.candidate_classes, split
            )
            super(Featurizer, self).apply(
                split_docs,
                split=split,
                train=train,
                clear=clear,
                parallelism=parallelism,
                progress_bar=progress_bar,
            )
            # Needed to sync the bulk operations
            self.session.commit()

    def drop_keys(self, keys):
        """Drop the specified keys from FeatureKeys.

        :param keys: A list of FeatureKey names to delete.
        :type keys: list, tuple
        """
        # Make sure keys is iterable
        keys = keys if isinstance(keys, (list, tuple)) else [keys]

        # Remove the specified keys
        for key in keys:
            self.session.query(FeatureKey).filter(FeatureKey.name == key).delete()

    def get_keys(self):
        """Return a list of keys for the Features.

        :return: List of FeatureKeys.
        :rtype: list
        """
        return list(get_sparse_matrix_keys(self.session, FeatureKey))

    def clear(self, train=False, split=0):
        """Delete Features of each class from the database.

        :param train: Whether or not to clear the FeatureKeys
        :type train: bool
        :param split: Which split of candidates to clear features from.
        :type split: int
        """
        # Clear Features for the candidates in the split passed in.
        logger.info("Clearing Features (split {})".format(split))

        sub_query = (
            self.session.query(Candidate.id).filter(Candidate.split == split).subquery()
        )
        query = self.session.query(Feature).filter(Feature.candidate_id.in_(sub_query))
        query.delete(synchronize_session="fetch")

        # Delete all old annotation keys
        if train:
            logger.debug("Clearing all FeatureKey...")
            query = self.session.query(FeatureKey)
            query.delete(synchronize_session="fetch")

    def clear_all(self):
        """Delete all Features."""
        logger.info("Clearing ALL Features and FeatureKeys.")
        self.session.query(Feature).delete()
        self.session.query(FeatureKey).delete()

    def get_feature_matrices(self, cand_lists):
        """Load sparse matrix of Features for each candidate_class.

        :param cand_lists: The candidates to get features for.
        :type cand_lists: List of list of candidates.
        :return: An MxN sparse matrix where M are the candidates and N is the
            features.
        :rtype: csr_matrix
        """
        return get_sparse_matrix(self.session, FeatureKey, cand_lists)


class FeaturizerUDF(UDF):
    """UDF for performing candidate extraction."""

    def __init__(self, candidate_classes, **kwargs):
        """Initialize the FeaturizerUDF."""
        self.candidate_classes = (
            candidate_classes
            if isinstance(candidate_classes, (list, tuple))
            else [candidate_classes]
        )
        super(FeaturizerUDF, self).__init__(**kwargs)

    def apply(self, doc, split, train, **kwargs):
        """Extract candidates from the given Context.

        :param doc: A document to process.
        :param split: Which split to use.
        :param train: Whether or not to insert new FeatureKeys.
        """
        logger.debug("Document: {}".format(doc))

        # Get all the candidates in this doc that will be featurized
        cands_list = get_cands_list_from_split(
            self.session, self.candidate_classes, doc, split
        )

        feature_keys = set()
        for cands in cands_list:
            records = list(
                get_mapping(self.session, Feature, cands, get_all_feats, feature_keys)
            )
            batch_upsert_records(self.session, Feature, records)

        # Insert all Feature Keys
        if train:
            add_keys(self.session, FeatureKey, feature_keys)

        # This return + yield makes a completely empty generator
        return
        yield<|MERGE_RESOLUTION|>--- conflicted
+++ resolved
@@ -38,17 +38,6 @@
         )
         self.candidate_classes = candidate_classes
 
-<<<<<<< HEAD
-    def apply(
-        self,
-        docs=None,
-        split=0,
-        train=False,
-        clear=True,
-        parallelism=None,
-        progress_bar=True,
-    ):
-=======
     def update(self, docs=None, split=0, parallelism=None, progress_bar=True):
         """Update the features of the specified candidates.
 
@@ -74,8 +63,15 @@
             progress_bar=progress_bar,
         )
 
-    def apply(self, docs=None, split=0, train=False, clear=True, **kwargs):
->>>>>>> dd31ba85
+    def apply(
+        self,
+        docs=None,
+        split=0,
+        train=False,
+        clear=True,
+        parallelism=None,
+        progress_bar=True,
+    ):
         """Apply features to the specified candidates.
 
         :param docs: If provided, apply features to all the candidates in these
